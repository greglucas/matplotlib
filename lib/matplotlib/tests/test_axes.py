import numpy as np
from numpy import ma
import matplotlib
from matplotlib.testing.decorators import image_comparison, cleanup
import matplotlib.pyplot as plt


@image_comparison(baseline_images=['formatter_ticker_001',
                                   'formatter_ticker_002',
                                   'formatter_ticker_003',
                                   'formatter_ticker_004',
                                   'formatter_ticker_005',
                                   ])
def test_formatter_ticker():
    import matplotlib.testing.jpl_units as units
    units.register()

    # This should affect the tick size.  (Tests issue #543)
    matplotlib.rcParams['lines.markeredgewidth'] = 30

    # This essentially test to see if user specified labels get overwritten
    # by the auto labeler functionality of the axes.
    xdata = [ x*units.sec for x in range(10) ]
    ydata1 = [ (1.5*y - 0.5)*units.km for y in range(10) ]
    ydata2 = [ (1.75*y - 1.0)*units.km for y in range(10) ]

    fig = plt.figure()
    ax = plt.subplot( 111 )
    ax.set_xlabel( "x-label 001" )

    fig = plt.figure()
    ax = plt.subplot( 111 )
    ax.set_xlabel( "x-label 001" )
    ax.plot( xdata, ydata1, color='blue', xunits="sec" )

    fig = plt.figure()
    ax = plt.subplot( 111 )
    ax.set_xlabel( "x-label 001" )
    ax.plot( xdata, ydata1, color='blue', xunits="sec" )
    ax.set_xlabel( "x-label 003" )

    fig = plt.figure()
    ax = plt.subplot( 111 )
    ax.plot( xdata, ydata1, color='blue', xunits="sec" )
    ax.plot( xdata, ydata2, color='green', xunits="hour" )
    ax.set_xlabel( "x-label 004" )

    # See SF bug 2846058
    # https://sourceforge.net/tracker/?func=detail&aid=2846058&group_id=80706&atid=560720
    fig = plt.figure()
    ax = plt.subplot( 111 )
    ax.plot( xdata, ydata1, color='blue', xunits="sec" )
    ax.plot( xdata, ydata2, color='green', xunits="hour" )
    ax.set_xlabel( "x-label 005" )
    ax.autoscale_view()

@cleanup
def test_add_collection():
    # Test if data limits are unchanged by adding an empty collection.
    # Github issue #1490, pull #1497.
    fig = matplotlib.figure.Figure()
    fig2 = matplotlib.figure.Figure()
    ax = fig.add_subplot(111)
    ax2 = fig2.add_subplot(111)
    coll = ax2.scatter([0, 1], [0, 1])
    ax.add_collection(coll)
    bounds = ax.dataLim.bounds
    coll = ax2.scatter([], [])
    ax.add_collection(coll)
    assert ax.dataLim.bounds == bounds

@image_comparison(baseline_images=["formatter_large_small"])
def test_formatter_large_small():
    # github issue #617, pull #619
    fig, ax = plt.subplots(1)
    x = [0.500000001, 0.500000002]
    y = [500000001, 500000002]
    ax.plot(x, y)

@image_comparison(baseline_images=["twin_axis_locaters_formatters"])
def test_twin_axis_locaters_formatters():
    vals = np.linspace(0, 1, num=5, endpoint=True)
    locs = np.sin(np.pi * vals / 2.0)

    majl = plt.FixedLocator(locs)
    minl = plt.FixedLocator([0.1, 0.2, 0.3])

    fig = plt.figure()
    ax1 = fig.add_subplot(1, 1, 1)
    ax1.plot([0.1, 100], [0, 1])
    ax1.yaxis.set_major_locator(majl)
    ax1.yaxis.set_minor_locator(minl)
    ax1.yaxis.set_major_formatter(plt.FormatStrFormatter('%08.2lf'))
    ax1.yaxis.set_minor_formatter(plt.FixedFormatter(['tricks', 'mind', 'jedi']))

    ax1.xaxis.set_major_locator(plt.LinearLocator())
    ax1.xaxis.set_minor_locator(plt.FixedLocator([15, 35, 55, 75]))
    ax1.xaxis.set_major_formatter(plt.FormatStrFormatter('%05.2lf'))
    ax1.xaxis.set_minor_formatter(plt.FixedFormatter(['c', '3', 'p', 'o']))
    ax2 = ax1.twiny()
    ax3 = ax1.twinx()

@image_comparison(baseline_images=["autoscale_tiny_range"], remove_text=True)
def test_autoscale_tiny_range():
    # github pull #904
    fig, ax = plt.subplots(2, 2)
    ax = ax.flatten()
    for i in xrange(4):
        y1 = 10**(-11 - i)
        ax[i].plot([0, 1], [1, 1 + y1])

@image_comparison(baseline_images=['offset_points'],
                  remove_text=True)
def test_basic_annotate():
    # Setup some data
    t = np.arange( 0.0, 5.0, 0.01 )
    s = np.cos( 2.0*np.pi * t )

    # Offset Points

    fig = plt.figure()
    ax = fig.add_subplot( 111, autoscale_on=False, xlim=(-1,5), ylim=(-3,5) )
    line, = ax.plot( t, s, lw=3, color='purple' )

    ax.annotate( 'local max', xy=(3, 1), xycoords='data',
                 xytext=(3, 3), textcoords='offset points' )

@image_comparison(baseline_images=['polar_axes'])
def test_polar_annotations():
    # you can specify the xypoint and the xytext in different
    # positions and coordinate systems, and optionally turn on a
    # connecting line and mark the point with a marker.  Annotations
    # work on polar axes too.  In the example below, the xy point is
    # in native coordinates (xycoords defaults to 'data').  For a
    # polar axes, this is in (theta, radius) space.  The text in this
    # example is placed in the fractional figure coordinate system.
    # Text keyword args like horizontal and vertical alignment are
    # respected

    # Setup some data
    r = np.arange(0.0, 1.0, 0.001 )
    theta = 2.0 * 2.0 * np.pi * r

    fig = plt.figure()
    ax = fig.add_subplot( 111, polar=True )
    line, = ax.plot( theta, r, color='#ee8d18', lw=3 )
    line, = ax.plot( (0, 0), (0, 1), color="#0000ff", lw=1)

    ind = 800
    thisr, thistheta = r[ind], theta[ind]
    ax.plot([thistheta], [thisr], 'o')
    ax.annotate('a polar annotation',
                xy=(thistheta, thisr),  # theta, radius
                xytext=(0.05, 0.05),    # fraction, fraction
                textcoords='figure fraction',
                arrowprops=dict(facecolor='black', shrink=0.05),
                horizontalalignment='left',
                verticalalignment='baseline',
                )

   #--------------------------------------------------------------------
@image_comparison(baseline_images=['polar_coords'],
                  remove_text=True)
def test_polar_coord_annotations():
    # You can also use polar notation on a catesian axes.  Here the
    # native coordinate system ('data') is cartesian, so you need to
    # specify the xycoords and textcoords as 'polar' if you want to
    # use (theta, radius)
    from matplotlib.patches import Ellipse
    el = Ellipse((0,0), 10, 20, facecolor='r', alpha=0.5)

    fig = plt.figure()
    ax = fig.add_subplot( 111, aspect='equal' )

    ax.add_artist( el )
    el.set_clip_box( ax.bbox )

    ax.annotate('the top',
                xy=(np.pi/2., 10.),      # theta, radius
                xytext=(np.pi/3, 20.),   # theta, radius
                xycoords='polar',
                textcoords='polar',
                arrowprops=dict(facecolor='black', shrink=0.05),
                horizontalalignment='left',
                verticalalignment='baseline',
                clip_on=True, # clip to the axes bounding box
                )

    ax.set_xlim( -20, 20 )
    ax.set_ylim( -20, 20 )

@image_comparison(baseline_images=['fill_units'])
def test_fill_units():
    from datetime import datetime
    import matplotlib.testing.jpl_units as units
    units.register()

    # generate some data
    t = units.Epoch( "ET", dt=datetime(2009, 4, 27) )
    value = 10.0 * units.deg
    day = units.Duration( "ET", 24.0 * 60.0 * 60.0 )

    fig = plt.figure()

    # Top-Left
    ax1 = fig.add_subplot( 221 )
    ax1.plot( [t], [value], yunits='deg', color='red' )
    ax1.fill( [733525.0, 733525.0, 733526.0, 733526.0],
              [0.0, 0.0, 90.0, 0.0], 'b' )

    # Top-Right
    ax2 = fig.add_subplot( 222 )
    ax2.plot( [t], [value], yunits='deg', color='red' )
    ax2.fill( [t,      t,      t+day,     t+day],
              [0.0,  0.0,  90.0,    0.0], 'b' )

    # Bottom-Left
    ax3 = fig.add_subplot( 223 )
    ax3.plot( [t], [value], yunits='deg', color='red' )
    ax3.fill( [733525.0, 733525.0, 733526.0, 733526.0],
              [0*units.deg,  0*units.deg,  90*units.deg,    0*units.deg], 'b' )

    # Bottom-Right
    ax4 = fig.add_subplot( 224 )
    ax4.plot( [t], [value], yunits='deg', color='red' )
    ax4.fill( [t,      t,      t+day,     t+day],
              [0*units.deg,  0*units.deg,  90*units.deg,    0*units.deg],
              facecolor="blue" )

    fig.autofmt_xdate()

@image_comparison(baseline_images=['single_point'])
def test_single_point():
    # Issue #1796: don't let lines.marker affect the grid
    matplotlib.rcParams['lines.marker'] = 'o'
    matplotlib.rcParams['axes.grid'] = True

    fig = plt.figure()
    plt.subplot( 211 )
    plt.plot( [0], [0], 'o' )

    plt.subplot( 212 )
    plt.plot( [1], [1], 'o' )

@image_comparison(baseline_images=['single_date'])
def test_single_date():
    time1=[ 721964.0 ]
    data1=[ -65.54 ]

    fig = plt.figure()
    plt.subplot( 211 )
    plt.plot_date( time1, data1, 'o', color='r' )

    plt.subplot( 212 )
    plt.plot( time1, data1, 'o', color='r' )

@image_comparison(baseline_images=['shaped_data'])
def test_shaped_data():
    xdata = np.array([[ 0.53295185,  0.23052951,  0.19057629,  0.66724975,  0.96577916,
                        0.73136095,  0.60823287,  0.017921  ,  0.29744742,  0.27164665],
                      [ 0.2798012 ,  0.25814229,  0.02818193,  0.12966456,  0.57446277,
                        0.58167607,  0.71028245,  0.69112737,  0.89923072,  0.99072476],
                      [ 0.81218578,  0.80464528,  0.76071809,  0.85616314,  0.12757994,
                        0.94324936,  0.73078663,  0.09658102,  0.60703967,  0.77664978],
                      [ 0.28332265,  0.81479711,  0.86985333,  0.43797066,  0.32540082,
                        0.43819229,  0.92230363,  0.49414252,  0.68168256,  0.05922372],
                      [ 0.10721335,  0.93904142,  0.79163075,  0.73232848,  0.90283839,
                        0.68408046,  0.25502302,  0.95976614,  0.59214115,  0.13663711],
                      [ 0.28087456,  0.33127607,  0.15530412,  0.76558121,  0.83389773,
                        0.03735974,  0.98717738,  0.71432229,  0.54881366,  0.86893953],
                      [ 0.77995937,  0.995556  ,  0.29688434,  0.15646162,  0.051848  ,
                        0.37161935,  0.12998491,  0.09377296,  0.36882507,  0.36583435],
                      [ 0.37851836,  0.05315792,  0.63144617,  0.25003433,  0.69586032,
                        0.11393988,  0.92362096,  0.88045438,  0.93530252,  0.68275072],
                      [ 0.86486596,  0.83236675,  0.82960664,  0.5779663 ,  0.25724233,
                        0.84841095,  0.90862812,  0.64414887,  0.3565272 ,  0.71026066],
                      [ 0.01383268,  0.3406093 ,  0.76084285,  0.70800694,  0.87634056,
                        0.08213693,  0.54655021,  0.98123181,  0.44080053,  0.86815815]])

    y1 = np.arange( 10 )
    y1.shape = 1, 10

    y2 = np.arange( 10 )
    y2.shape = 10, 1

    fig = plt.figure()
    plt.subplot( 411 )
    plt.plot( y1 )
    plt.subplot( 412 )
    plt.plot( y2 )

    plt.subplot( 413 )
    from nose.tools import assert_raises
    assert_raises(ValueError,plt.plot, (y1,y2))

    plt.subplot( 414 )
    plt.plot( xdata[:,1], xdata[1,:], 'o' )

@image_comparison(baseline_images=['const_xy'])
def test_const_xy():
    fig = plt.figure()

    plt.subplot( 311 )
    plt.plot( np.arange(10), np.ones( (10,) ) )

    plt.subplot( 312 )
    plt.plot( np.ones( (10,) ), np.arange(10) )

    plt.subplot( 313 )
    plt.plot( np.ones( (10,) ), np.ones( (10,) ), 'o' )


@image_comparison(baseline_images=['polar_wrap_180',
                                   'polar_wrap_360',
                                   ])
def test_polar_wrap():
    D2R = np.pi / 180.0

    fig = plt.figure()

    plt.subplot(111, polar=True)

    plt.polar( [179*D2R, -179*D2R], [0.2, 0.1], "b.-" )
    plt.polar( [179*D2R,  181*D2R], [0.2, 0.1], "g.-" )
    plt.rgrids( [0.05, 0.1, 0.15, 0.2, 0.25, 0.3] )
    assert len(fig.axes) == 1, 'More than one polar axes created.'
    fig = plt.figure()

    plt.subplot( 111, polar=True)
    plt.polar( [2*D2R, -2*D2R], [0.2, 0.1], "b.-" )
    plt.polar( [2*D2R,  358*D2R], [0.2, 0.1], "g.-" )
    plt.polar( [358*D2R,  2*D2R], [0.2, 0.1], "r.-" )
    plt.rgrids( [0.05, 0.1, 0.15, 0.2, 0.25, 0.3] )


@image_comparison(baseline_images=['polar_units', 'polar_units_2'],
                  freetype_version=('2.4.5', '2.4.9'))
def test_polar_units():
    import matplotlib.testing.jpl_units as units
    from nose.tools import assert_true
    units.register()

    pi = np.pi
    deg = units.UnitDbl( 1.0, "deg" )
    km = units.UnitDbl( 1.0, "km" )

    x1 = [ pi/6.0, pi/4.0, pi/3.0, pi/2.0 ]
    x2 = [ 30.0*deg, 45.0*deg, 60.0*deg, 90.0*deg ]

    y1 = [ 1.0, 2.0, 3.0, 4.0]
    y2 = [ 4.0, 3.0, 2.0, 1.0 ]

    fig = plt.figure()

    plt.polar( x2, y1, color = "blue" )

    # polar( x2, y1, color = "red", xunits="rad" )
    # polar( x2, y2, color = "green" )

    fig = plt.figure()

    # make sure runits and theta units work
    y1 = [ y*km for y in y1 ]
    plt.polar( x2, y1, color = "blue", thetaunits="rad", runits="km" )
    assert_true( isinstance(plt.gca().get_xaxis().get_major_formatter(), units.UnitDblFormatter) )


@image_comparison(baseline_images=['polar_rmin'])
def test_polar_rmin():
    r = np.arange(0, 3.0, 0.01)
    theta = 2*np.pi*r

    fig = plt.figure()
    ax = fig.add_axes([0.1, 0.1, 0.8, 0.8], polar=True)
    ax.plot(theta, r)
    ax.set_rmax(2.0)
    ax.set_rmin(0.5)

@image_comparison(baseline_images=['polar_theta_position'])
def test_polar_theta_position():
    r = np.arange(0, 3.0, 0.01)
    theta = 2*np.pi*r

    fig = plt.figure()
    ax = fig.add_axes([0.1, 0.1, 0.8, 0.8], polar=True)
    ax.plot(theta, r)
    ax.set_theta_zero_location("NW")
    ax.set_theta_direction('clockwise')

@image_comparison(baseline_images=['axvspan_epoch'])
def test_axvspan_epoch():
    from datetime import datetime
    import matplotlib.testing.jpl_units as units
    units.register()

    # generate some data
    t0 = units.Epoch( "ET", dt=datetime(2009, 1, 20) )
    tf = units.Epoch( "ET", dt=datetime(2009, 1, 21) )

    dt = units.Duration( "ET", units.day.convert( "sec" ) )

    fig = plt.figure()

    plt.axvspan( t0, tf, facecolor="blue", alpha=0.25 )

    ax = plt.gca()
    ax.set_xlim( t0 - 5.0*dt, tf + 5.0*dt )

@image_comparison(baseline_images=['axhspan_epoch'])
def test_axhspan_epoch():
    from datetime import datetime
    import matplotlib.testing.jpl_units as units
    units.register()

    # generate some data
    t0 = units.Epoch( "ET", dt=datetime(2009, 1, 20) )
    tf = units.Epoch( "ET", dt=datetime(2009, 1, 21) )

    dt = units.Duration( "ET", units.day.convert( "sec" ) )

    fig = plt.figure()

    plt.axhspan( t0, tf, facecolor="blue", alpha=0.25 )

    ax = plt.gca()
    ax.set_ylim( t0 - 5.0*dt, tf + 5.0*dt )


@image_comparison(baseline_images=['hexbin_extent'],
                  remove_text=True)
def test_hexbin_extent():
    # this test exposes sf bug 2856228
    fig = plt.figure()

    ax = fig.add_subplot(111)
    data = np.arange(2000.)/2000.
    data.shape = 2, 1000
    x, y = data

    ax.hexbin(x, y, extent=[.1, .3, .6, .7])

@image_comparison(baseline_images=['hexbin_log'],
                  remove_text=True,
                  extensions=['png'])
def test_hexbin_log():
    # Issue #1636
    fig = plt.figure()

    np.random.seed(0)
    n = 100000
    x = np.random.standard_normal(n)
    y = 2.0 + 3.0 * x + 4.0 * np.random.standard_normal(n)
    y = np.power(2, y * 0.5)
    ax = fig.add_subplot(111)
    ax.hexbin(x, y, yscale='log')

@cleanup
def test_inverted_limits():
    # Test gh:1553
    # Calling invert_xaxis prior to plotting should not disable autoscaling
    # while still maintaining the inverted direction
    fig = plt.figure()
    ax = fig.gca()
    ax.invert_xaxis()
    ax.plot([-5, -3, 2, 4], [1, 2, -3, 5])

    assert ax.get_xlim() == (4, -5)
    assert ax.get_ylim() == (-3, 5)
    plt.close()

    fig = plt.figure()
    ax = fig.gca()
    ax.invert_yaxis()
    ax.plot([-5, -3, 2, 4], [1, 2, -3, 5])

    assert ax.get_xlim() == (-5, 4)
    assert ax.get_ylim() == (5, -3)
    plt.close()

@image_comparison(baseline_images=['nonfinite_limits'])
def test_nonfinite_limits():
    x = np.arange(0., np.e, 0.01)
    olderr = np.seterr(divide='ignore') #silence divide by zero warning from log(0)
    try:
        y = np.log(x)
    finally:
        np.seterr(**olderr)
    x[len(x)/2] = np.nan
    fig = plt.figure()
    ax = fig.add_subplot(111)
    ax.plot(x, y)

@image_comparison(baseline_images=['imshow'],
                  remove_text=True)
def test_imshow():
    #Create a NxN image
    N=100
    (x,y) = np.indices((N,N))
    x -= N//2
    y -= N//2
    r = np.sqrt(x**2+y**2-x*y)

    #Create a contour plot at N/4 and extract both the clip path and transform
    fig = plt.figure()
    ax = fig.add_subplot(111)

    ax.imshow(r)

@image_comparison(baseline_images=['imshow_clip'])
def test_imshow_clip():
    # As originally reported by Gellule Xg <gellule.xg@free.fr>

    #Create a NxN image
    N=100
    (x,y) = np.indices((N,N))
    x -= N//2
    y -= N//2
    r = np.sqrt(x**2+y**2-x*y)

    #Create a contour plot at N/4 and extract both the clip path and transform
    fig = plt.figure()
    ax = fig.add_subplot(111)

    c = ax.contour(r,[N/4])
    x = c.collections[0]
    clipPath = x.get_paths()[0]
    clipTransform = x.get_transform()

    from matplotlib.transforms import TransformedPath
    clip_path = TransformedPath(clipPath, clipTransform)

    #Plot the image clipped by the contour
    ax.imshow(r, clip_path=clip_path)

@image_comparison(baseline_images=['polycollection_joinstyle'],
                  remove_text=True)
def test_polycollection_joinstyle():
    # Bug #2890979 reported by Matthew West

    from matplotlib import collections as mcoll

    fig = plt.figure()
    ax = fig.add_subplot(111)
    verts = np.array([[1,1], [1,2], [2,2], [2,1]])
    c = mcoll.PolyCollection([verts], linewidths = 40)
    ax.add_collection(c)
    ax.set_xbound(0, 3)
    ax.set_ybound(0, 3)

@image_comparison(baseline_images=['fill_between_interpolate'],
                  remove_text=True)
def test_fill_between_interpolate():
    x = np.arange(0.0, 2, 0.02)
    y1 = np.sin(2*np.pi*x)
    y2 = 1.2*np.sin(4*np.pi*x)

    fig = plt.figure()
    ax = fig.add_subplot(211)
    ax.plot(x, y1, x, y2, color='black')
    ax.fill_between(x, y1, y2, where=y2>=y1, facecolor='green', interpolate=True)
    ax.fill_between(x, y1, y2, where=y2<=y1, facecolor='red', interpolate=True)

    # Test support for masked arrays.
    y2 = np.ma.masked_greater(y2, 1.0)
    ax1 = fig.add_subplot(212, sharex=ax)
    ax1.plot(x, y1, x, y2, color='black')
    ax1.fill_between(x, y1, y2, where=y2>=y1, facecolor='green', interpolate=True)
    ax1.fill_between(x, y1, y2, where=y2<=y1, facecolor='red', interpolate=True)

@image_comparison(baseline_images=['symlog'])
def test_symlog():
    x = np.array([0,1,2,4,6,9,12,24])
    y = np.array([1000000, 500000, 100000, 100, 5, 0, 0, 0])

    fig = plt.figure()
    ax = fig.add_subplot(111)
    ax.plot(x, y)
    ax.set_yscale('symlog')
    ax.set_xscale=('linear')
    ax.set_ylim(-1,10000000)

@image_comparison(baseline_images=['symlog2'],
                  remove_text=True)
def test_symlog2():
    # Numbers from -50 to 50, with 0.1 as step
    x = np.arange(-50,50, 0.001)

    fig = plt.figure()
    ax = fig.add_subplot(511)
    # Plots a simple linear function 'f(x) = x'
    ax.plot(x, x)
    ax.set_xscale('symlog', linthreshx=20.0)
    ax.grid(True)

    ax = fig.add_subplot(512)
    # Plots a simple linear function 'f(x) = x'
    ax.plot(x, x)
    ax.set_xscale('symlog', linthreshx=2.0)
    ax.grid(True)

    ax = fig.add_subplot(513)
    # Plots a simple linear function 'f(x) = x'
    ax.plot(x, x)
    ax.set_xscale('symlog', linthreshx=1.0)
    ax.grid(True)

    ax = fig.add_subplot(514)
    # Plots a simple linear function 'f(x) = x'
    ax.plot(x, x)
    ax.set_xscale('symlog', linthreshx=0.1)
    ax.grid(True)

    ax = fig.add_subplot(515)
    # Plots a simple linear function 'f(x) = x'
    ax.plot(x, x)
    ax.set_xscale('symlog', linthreshx=0.01)
    ax.grid(True)
    ax.set_ylim(-0.1, 0.1)

@image_comparison(baseline_images=['pcolormesh'], remove_text=True)
def test_pcolormesh():
    n = 12
    x = np.linspace(-1.5,1.5,n)
    y = np.linspace(-1.5,1.5,n*2)
    X,Y = np.meshgrid(x,y);
    Qx = np.cos(Y) - np.cos(X)
    Qz = np.sin(Y) + np.sin(X)
    Qx = (Qx + 1.1)
    Z = np.sqrt(X**2 + Y**2)/5;
    Z = (Z - Z.min()) / (Z.max() - Z.min())

    # The color array can include masked values:
    Zm = ma.masked_where(np.fabs(Qz) < 0.5*np.amax(Qz), Z)

    fig = plt.figure()
    ax = fig.add_subplot(131)
    ax.pcolormesh(Qx,Qz,Z, lw=0.5, edgecolors='k')

    ax = fig.add_subplot(132)
    ax.pcolormesh(Qx,Qz,Z, lw=2, edgecolors=['b', 'w'])

    ax = fig.add_subplot(133)
    ax.pcolormesh(Qx,Qz,Z, shading="gouraud")


@image_comparison(baseline_images=['canonical'])
def test_canonical():
    fig, ax = plt.subplots()
    ax.plot([1,2,3])


@image_comparison(baseline_images=['arc_ellipse'],
                  remove_text=True)
def test_arc_ellipse():
    from matplotlib import patches
    xcenter, ycenter = 0.38, 0.52
    width, height = 1e-1, 3e-1
    angle = -30

    theta = np.arange(0.0, 360.0, 1.0)*np.pi/180.0
    x = width/2. * np.cos(theta)
    y = height/2. * np.sin(theta)

    rtheta = angle*np.pi/180.
    R = np.array([
        [np.cos(rtheta),  -np.sin(rtheta)],
        [np.sin(rtheta), np.cos(rtheta)],
        ])

    x, y = np.dot(R, np.array([x, y]))
    x += xcenter
    y += ycenter

    fig = plt.figure()
    ax = fig.add_subplot(211, aspect='auto')
    ax.fill(x, y, alpha=0.2, facecolor='yellow', edgecolor='yellow', linewidth=1, zorder=1)

    e1 = patches.Arc((xcenter, ycenter), width, height,
                 angle=angle, linewidth=2, fill=False, zorder=2)

    ax.add_patch(e1)

    ax = fig.add_subplot(212, aspect='equal')
    ax.fill(x, y, alpha=0.2, facecolor='green', edgecolor='green', zorder=1)
    e2 = patches.Arc((xcenter, ycenter), width, height,
                 angle=angle, linewidth=2, fill=False, zorder=2)

    ax.add_patch(e2)

@image_comparison(baseline_images=['units_strings'])
def test_units_strings():
    # Make sure passing in sequences of strings doesn't cause the unit
    # conversion registry to recurse infinitely
    Id = ['50', '100', '150', '200', '250']
    pout = ['0', '7.4', '11.4', '14.2', '16.3']
    fig = plt.figure()
    ax = fig.add_subplot(111)
    ax.plot(Id, pout)

@image_comparison(baseline_images=['markevery'],
                  remove_text=True)
def test_markevery():
    x = np.linspace(0, 10, 100)
    y = np.sin(x) * np.sqrt(x/10 + 0.5)

    # check marker only plot
    fig = plt.figure()
    ax = fig.add_subplot(111)
    ax.plot(x, y, 'o', label='default')
    ax.plot(x, y, 'd', markevery=None, label='mark all')
    ax.plot(x, y, 's', markevery=10, label='mark every 10')
    ax.plot(x, y, '+', markevery=(5, 20), label='mark every 5 starting at 10')
    ax.legend()

@image_comparison(baseline_images=['markevery_line'],
                  remove_text=True)
def test_markevery_line():
    x = np.linspace(0, 10, 100)
    y = np.sin(x) * np.sqrt(x/10 + 0.5)

    # check line/marker combos
    fig = plt.figure()
    ax = fig.add_subplot(111)
    ax.plot(x, y, '-o', label='default')
    ax.plot(x, y, '-d', markevery=None, label='mark all')
    ax.plot(x, y, '-s', markevery=10, label='mark every 10')
    ax.plot(x, y, '-+', markevery=(5, 20), label='mark every 5 starting at 10')
    ax.legend()

@image_comparison(baseline_images=['marker_edges'],
                  remove_text=True)
def test_marker_edges():
    x = np.linspace(0, 1, 10)
    fig = plt.figure()
    ax = fig.add_subplot(111)
    ax.plot(x, np.sin(x), 'y.', ms=30.0, mew=0, mec='r')
    ax.plot(x+0.1, np.sin(x), 'y.', ms=30.0, mew=1, mec='r')
    ax.plot(x+0.2, np.sin(x), 'y.', ms=30.0, mew=2, mec='b')

@image_comparison(baseline_images=['hist_log'],
                  remove_text=True)
def test_hist_log():
    data0 = np.linspace(0,1,200)**3
    data = np.r_[1-data0, 1+data0]
    fig = plt.figure()
    ax = fig.add_subplot(111)
    ax.hist(data, fill=False, log=True)

@image_comparison(baseline_images=['hist_steplog'], remove_text=True)
def test_hist_steplog():
    np.random.seed(0)
    data = np.random.standard_normal(2000)
    data += -2.0 - np.min(data)
    data_pos = data + 2.1
    data_big = data_pos + 30

    ax = plt.subplot(3, 1, 1)
    plt.hist(data, 100, histtype='stepfilled', log=True)

    ax = plt.subplot(3, 1, 2)
    plt.hist(data_pos, 100, histtype='stepfilled', log=True)

    ax = plt.subplot(3, 1, 3)
    plt.hist(data_big, 100, histtype='stepfilled', log=True)

def contour_dat():
    x = np.linspace(-3, 5, 150)
    y = np.linspace(-3, 5, 120)
    z = np.cos(x) + np.sin(y[:, np.newaxis])
    return x, y, z

@image_comparison(baseline_images=['contour_hatching'])
def test_contour_hatching():
    x, y, z = contour_dat()

    fig = plt.figure()
    ax = fig.add_subplot(111)
    cs = ax.contourf(x, y, z, hatches=['-', '/', '\\', '//'],
                      cmap=plt.get_cmap('gray'),
                      extend='both', alpha=0.5)

@image_comparison(baseline_images=['contour_colorbar'])
def test_contour_colorbar():
    x, y, z = contour_dat()

    fig = plt.figure()
    ax = fig.add_subplot(111)
    cs = ax.contourf(x, y, z, levels=np.arange(-1.8, 1.801, 0.2),
                      cmap=plt.get_cmap('RdBu'),
                      vmin=-0.6,
                      vmax=0.6,
                      extend='both')
    cs1 = ax.contour(x, y, z, levels=np.arange(-2.2, -0.599, 0.2),
                              colors=['y'],
                              linestyles='solid',
                              linewidths=2)
    cs2 = ax.contour(x, y, z, levels=np.arange(0.6, 2.2, 0.2),
                              colors=['c'],
                              linewidths=2)
    cbar = fig.colorbar(cs, ax=ax)
    cbar.add_lines(cs1)
    cbar.add_lines(cs2, erase=False)


@image_comparison(baseline_images=['hist2d'])
def test_hist2d():
    np.random.seed(0)
    #make it not symetric in case we switch x and y axis
    x=np.random.randn(100)*2+5
    y = np.random.randn(100)-2
    fig = plt.figure()
    ax = fig.add_subplot(111)
    ax.hist2d(x,y,bins=10)


@image_comparison(baseline_images=['hist2d_transpose'])
def test_hist2d_transpose():
    np.random.seed(0)
    #make sure the the output from np.histogram is transposed before
    #passing to pcolorfast
    x=np.array([5]*100)
    y = np.random.randn(100)-2
    fig = plt.figure()
    ax = fig.add_subplot(111)
    ax.hist2d(x,y,bins=10)


@image_comparison(baseline_images=['scatter'])
def test_scatter_plot():
    ax = plt.axes()
    ax.scatter([3, 4, 2, 6], [2, 5, 2, 3], c=['r', 'y', 'b', 'lime'], s=[24, 15, 19, 29])

@cleanup
def test_as_mpl_axes_api():
    # tests the _as_mpl_axes api
    from matplotlib.projections.polar import PolarAxes
    import matplotlib.axes as maxes

    class Polar(object):
        def __init__(self):
            self.theta_offset = 0

        def _as_mpl_axes(self):
            # implement the matplotlib axes interface
            return PolarAxes, {'theta_offset': self.theta_offset}
    prj = Polar()
    prj2 = Polar()
    prj2.theta_offset = np.pi
    prj3 = Polar()

    # testing axes creation with plt.axes
    ax = plt.axes([0, 0, 1, 1], projection=prj)
    assert type(ax) == PolarAxes, \
           'Expected a PolarAxes, got %s' % type(ax)
    ax_via_gca = plt.gca(projection=prj)
    assert ax_via_gca is ax
    plt.close()

    # testing axes creation with gca
    ax = plt.gca(projection=prj)
    assert type(ax) == maxes._subplot_classes[PolarAxes], \
           'Expected a PolarAxesSubplot, got %s' % type(ax)
    ax_via_gca = plt.gca(projection=prj)
    assert ax_via_gca is ax
    # try getting the axes given a different polar projection
    ax_via_gca = plt.gca(projection=prj2)
    assert ax_via_gca is not ax
    assert ax.get_theta_offset() == 0, ax.get_theta_offset()
    assert ax_via_gca.get_theta_offset() == np.pi, ax_via_gca.get_theta_offset()
    # try getting the axes given an == (not is) polar projection
    ax_via_gca = plt.gca(projection=prj3)
    assert ax_via_gca is ax
    plt.close()

    # testing axes creation with subplot
    ax = plt.subplot(121, projection=prj)
    assert type(ax) == maxes._subplot_classes[PolarAxes], \
           'Expected a PolarAxesSubplot, got %s' % type(ax)
    plt.close()

@image_comparison(baseline_images=['log_scales'])
def test_log_scales():
    fig = plt.figure()
    ax = plt.gca()
    plt.plot(np.log(np.linspace(0.1, 100)))
    ax.set_yscale('log', basey=5.5)
    ax.set_xscale('log', basex=9.0)


@image_comparison(baseline_images=['stackplot_test_image'])
def test_stackplot():
    fig = plt.figure()
    x = np.linspace(0, 10, 10)
    y1 = 1.0 * x
    y2 = 2.0 * x + 1
    y3 = 3.0 * x + 2
    ax = fig.add_subplot(1, 1, 1)
    ax.stackplot(x, y1, y2, y3)
    ax.set_xlim((0, 10))
    ax.set_ylim((0, 70))


@image_comparison(baseline_images=['stackplot_test_baseline'],
                  remove_text=True)
def test_stackplot_baseline():
    np.random.seed(0)
    def layers(n, m):
        def bump(a):
            x = 1 / (.1 + np.random.random())
            y = 2 * np.random.random() - .5
            z = 10 / (.1 + np.random.random())
            for i in range(m):
                w = (i / float(m) - y) * z
                a[i] += x * np.exp(-w * w)
        a = np.zeros((m, n))
        for i in range(n):
            for j in range(5):
                bump(a[:, i])
        return a

    d=layers(3, 100)

    fig = plt.figure()

    plt.subplot(2, 2, 1)
    plt.stackplot(range(100), d.T, baseline='zero')

    plt.subplot(2, 2, 2)
    plt.stackplot(range(100), d.T, baseline='sym')

    plt.subplot(2, 2, 3)
    plt.stackplot(range(100), d.T, baseline='wiggle')

    plt.subplot(2, 2, 4)
    plt.stackplot(range(100), d.T, baseline='weighted_wiggle')


@image_comparison(baseline_images=['boxplot'])
def test_boxplot():
    x = np.linspace(-7, 7, 140)
    x = np.hstack([-25, x, 25])
    fig = plt.figure()
    ax = fig.add_subplot(111)

    # show 1 boxplot with mpl medians/conf. interfals, 1 with manual values
    ax.boxplot([x, x], bootstrap=10000, usermedians=[None, 1.0],
               conf_intervals=[None, (-1.0, 3.5)], notch=1)
    ax.set_ylim((-30, 30))

@image_comparison(baseline_images=['errorbar_basic',
                                   'errorbar_mixed'])
def test_errorbar():
    x = np.arange(0.1, 4, 0.5)
    y = np.exp(-x)

    yerr = 0.1 + 0.2*np.sqrt(x)
    xerr = 0.1 + yerr

    # First illustrate basic pyplot interface, using defaults where possible.
    fig = plt.figure()
    ax = fig.gca()
    ax.errorbar(x, y, xerr=0.2, yerr=0.4)
    ax.set_title("Simplest errorbars, 0.2 in x, 0.4 in y")

    # Now switch to a more OO interface to exercise more features.
    fig, axs = plt.subplots(nrows=2, ncols=2, sharex=True)
    ax = axs[0,0]
    ax.errorbar(x, y, yerr=yerr, fmt='o')
    ax.set_title('Vert. symmetric')

    # With 4 subplots, reduce the number of axis ticks to avoid crowding.
    ax.locator_params(nbins=4)

    ax = axs[0,1]
    ax.errorbar(x, y, xerr=xerr, fmt='o', alpha=0.4)
    ax.set_title('Hor. symmetric w/ alpha')

    ax = axs[1,0]
    ax.errorbar(x, y, yerr=[yerr, 2*yerr], xerr=[xerr, 2*xerr], fmt='--o')
    ax.set_title('H, V asymmetric')

    ax = axs[1,1]
    ax.set_yscale('log')
    # Here we have to be careful to keep all y values positive:
    ylower = np.maximum(1e-2, y - yerr)
    yerr_lower = y - ylower

    ax.errorbar(x, y, yerr=[yerr_lower, 2*yerr], xerr=xerr,
                        fmt='o', ecolor='g', capthick=2)
    ax.set_title('Mixed sym., log y')

    fig.suptitle('Variable errorbars')

@image_comparison(baseline_images=['hist_stacked_stepfilled'])
def test_hist_stacked_stepfilled():
    # make some data
    d1 = np.linspace(1, 3, 20)
    d2 = np.linspace(0, 10, 50)
    fig = plt.figure()
    ax = fig.add_subplot(111)
    ax.hist( (d1, d2), histtype="stepfilled", stacked=True)


@image_comparison(baseline_images=['hist_offset'])
def test_hist_offset():
    # make some data
    d1 = np.linspace(0, 10, 50)
    d2 = np.linspace(1, 3, 20)
    fig = plt.figure()
    ax = fig.add_subplot(111)
    ax.hist(d1, bottom=5)
    ax.hist(d2, bottom=15)


@image_comparison(baseline_images=['hist_stacked_weights'])
def test_hist_stacked_weighted():
    # make some data
    d1 = np.linspace(0, 10, 50)
    d2 = np.linspace(1, 3, 20)
    w1 = np.linspace(0.01, 3.5, 50)
    w2 = np.linspace(0.05, 2., 20)
    fig = plt.figure()
    ax = fig.add_subplot(111)
    ax.hist( (d1, d2), weights=(w1,w2), histtype="stepfilled", stacked=True)

@cleanup
def test_stem_args():
    fig = plt.figure()
    ax = fig.add_subplot(1, 1, 1)

    x = range(10)
    y = range(10)

    # Test the call signatures
    ax.stem(y)
    ax.stem(x, y)
    ax.stem(x, y, 'r--')
    ax.stem(x, y, 'r--', basefmt='b--')

@image_comparison(baseline_images=['hist_stacked_stepfilled_alpha'])
def test_hist_stacked_stepfilled_alpha():
    # make some data
    d1 = np.linspace(1, 3, 20)
    d2 = np.linspace(0, 10, 50)
    fig = plt.figure()
    ax = fig.add_subplot(111)
    ax.hist( (d1, d2), histtype="stepfilled", stacked=True, alpha=0.5)

@image_comparison(baseline_images=['hist_stacked_step'])
def test_hist_stacked_step():
    # make some data
    d1 = np.linspace(1, 3, 20)
    d2 = np.linspace(0, 10, 50)
    fig = plt.figure()
    ax = fig.add_subplot(111)
    ax.hist( (d1, d2), histtype="step", stacked=True)

@image_comparison(baseline_images=['hist_stacked_bar'])
def test_hist_stacked_bar():
    # make some data
    d = [[100, 100, 100, 100, 200, 320, 450, 80, 20, 600, 310, 800], [20, 23, 50, 11, 100, 420], [120, 120, 120, 140, 140, 150, 180], [60, 60, 60, 60, 300, 300, 5, 5, 5, 5, 10, 300], [555, 555, 555, 30, 30, 30, 30, 30, 100, 100, 100, 100, 30, 30], [30, 30, 30, 30, 400, 400, 400, 400, 400, 400, 400, 400]]
    colors = [(0.5759849696758961, 1.0, 0.0), (0.0, 1.0, 0.350624650815206), (0.0, 1.0, 0.6549834156005998), (0.0, 0.6569064625276622, 1.0), (0.28302699607823545, 0.0, 1.0), (0.6849123462299822, 0.0, 1.0)]
    labels = ['green', 'orange', ' yellow', 'magenta', 'black']
    fig = plt.figure()
    ax = fig.add_subplot(111)
    ax.hist(d, bins=10, histtype='barstacked', align='mid', color=colors, label=labels)
    ax.legend(loc='upper right', bbox_to_anchor = (1.0, 1.0), ncol=1)

@image_comparison(baseline_images=['transparent_markers'], remove_text=True)
def test_transparent_markers():
    np.random.seed(0)
    data = np.random.random(50)

    fig = plt.figure()
    ax = fig.add_subplot(111)
    ax.plot(data, 'D', mfc='none', markersize=100)

<<<<<<< HEAD

@cleanup
def test_mollweide_forward_inverse_closure():
    # test that the round-trip Mollweide forward->inverse transformation is an
    # approximate identity
    fig = plt.figure()
    ax = fig.add_subplot(111, projection='mollweide')

    # set up 1-degree grid in longitude, latitude
    lon = np.linspace(-np.pi, np.pi, 360)
    lat = np.linspace(-np.pi / 2.0, np.pi / 2.0, 180)
    lon, lat = np.meshgrid(lon, lat)
    ll = np.vstack((lon.flatten(), lat.flatten())).T

    # perform forward transform
    xy = ax.transProjection.transform(ll)

    # perform inverse transform
    ll2 = ax.transProjection.inverted().transform(xy)

    # compare
    np.testing.assert_array_almost_equal(ll, ll2, 3)

@cleanup
def test_mollweide_inverse_forward_closure():
    # test that the round-trip Mollweide inverse->forward transformation is an
    # approximate identity
    fig = plt.figure()
    ax = fig.add_subplot(111, projection='mollweide')

    # set up grid in x, y
    x = np.linspace(0, 1, 500)
    x, y = np.meshgrid(x, x)
    xy = np.vstack((x.flatten(), y.flatten())).T

    # perform inverse transform
    ll = ax.transProjection.inverted().transform(xy)

    # perform forward transform
    xy2 = ax.transProjection.transform(ll)

    # compare
    np.testing.assert_array_almost_equal(xy, xy2, 3)


@image_comparison(baseline_images=['test_alpha'], remove_text=True)
def test_alpha():
    np.random.seed(0)
    data = np.random.random(50)

    fig = plt.figure()
    ax = fig.add_subplot(111)

    # alpha=.5 markers, solid line
    ax.plot(data, '-D', color=[1, 0, 0], mfc=[1, 0, 0, .5],
            markersize=20, lw=10)

    # everything solid by kwarg
    ax.plot(data + 2, '-D', color=[1, 0, 0, .5], mfc=[1, 0, 0, .5],
            markersize=20, lw=10,
            alpha=1)

    # everything alpha=.5 by kwarg
    ax.plot(data + 4, '-D', color=[1, 0, 0], mfc=[1, 0, 0],
            markersize=20, lw=10,
            alpha=.5)

    # everything alpha=.5 by colors
    ax.plot(data + 6, '-D', color=[1, 0, 0, .5], mfc=[1, 0, 0, .5],
            markersize=20, lw=10)

    # alpha=.5 line, solid markers
    ax.plot(data + 8, '-D', color=[1, 0, 0, .5], mfc=[1, 0, 0],
            markersize=20, lw=10)


@image_comparison(baseline_images=['eventplot'], remove_text=True)
def test_eventplot():
    '''
    test that eventplot produces the correct output
    '''
    np.random.seed(0)

    data1 = np.random.random([32, 20]).tolist()
    data2 = np.random.random([6, 20]).tolist()
    data = data1 + data2
    num_datasets = len(data)

    colors1 = [[0, 1, .7]] * len(data1)
    colors2 = [[1, 0, 0],
               [0, 1, 0],
               [0, 0, 1],
               [1, .75, 0],
               [1, 0, 1],
               [0, 1, 1]]
    colors = colors1 + colors2

    lineoffsets1 = 12 + np.arange(0, len(data1)) * .33
    lineoffsets2 = [-15, -3, 1, 1.5, 6, 10]
    lineoffsets = lineoffsets1.tolist() + lineoffsets2

    linelengths1 = [.33] * len(data1)
    linelengths2 = [5, 2, 1, 1, 3, 1.5]
    linelengths = linelengths1 + linelengths2

    fig = plt.figure()
    axobj = fig.add_subplot(111)
    colls = axobj.eventplot(data, colors=colors, lineoffsets=lineoffsets,
                            linelengths=linelengths)

    num_collections = len(colls)
    np.testing.assert_equal(num_collections, num_datasets)
=======
@image_comparison(baseline_images=['vertex_markers'], extensions=['png'],
                  remove_text=True)
def test_vertex_markers():
    data = range(10)
    marker_as_tuple = ((-1, -1), (1, -1), (1, 1), (-1, 1))
    marker_as_list = [(-1, -1), (1, -1), (1, 1), (-1, 1)]
    fig = plt.figure()
    ax = fig.add_subplot(111)
    ax.plot(data, linestyle='', marker=marker_as_tuple, mfc='k')
    ax.plot(data[::-1], linestyle='', marker=marker_as_list, mfc='b')
    ax.set_xlim([-1, 10])
    ax.set_ylim([-1, 10])


if __name__=='__main__':
    import nose
    nose.runmodule(argv=['-s','--with-doctest'], exit=False)
>>>>>>> d904908b


@image_comparison(baseline_images=['vline_hline_zorder',
                                   'errorbar_zorder'])
def test_eb_line_zorder():
    x = range(10)

    # First illustrate basic pyplot interface, using defaults where possible.
    fig = plt.figure()
    ax = fig.gca()
    ax.plot(x, lw=10, zorder=5)
    ax.axhline(1, color='red', lw=10, zorder=1)
    ax.axhline(5, color='green', lw=10, zorder=10)
    ax.axvline(7, color='m', lw=10, zorder=7)
    ax.axvline(2, color='k', lw=10, zorder=3)

    ax.set_title("axvline and axhline zorder test")

    # Now switch to a more OO interface to exercise more features.
    fig = plt.figure()
    ax = fig.gca()
    x = range(10)
    y = np.zeros(10)
    yerr = range(10)
    ax.errorbar(x, y, yerr=yerr, zorder=5, lw=5, color='r')
    for j in range(10):
        ax.axhline(j, lw=5, color='k', zorder=j)
        ax.axhline(-j, lw=5, color='k', zorder=j)

    ax.set_title("errorbar zorder test")


@image_comparison(baseline_images=['step_linestyle'], remove_text=True)
def test_step_linestyle():
    x = y = np.arange(10)

    # First illustrate basic pyplot interface, using defaults where possible.
    fig, ax_lst = plt.subplots(2, 2)
    ax_lst = ax_lst.flatten()

    ln_styles = ['-', '--', '-.', ':']

    for ax, ls in zip(ax_lst, ln_styles):
        ax.step(x, y, lw=5, linestyle=ls, where='pre')
        ax.step(x, y + 1, lw=5, linestyle=ls, where='mid')
        ax.step(x, y + 2, lw=5, linestyle=ls, where='post')
        ax.set_xlim([-1, 5])
        ax.set_ylim([-1, 7])


if __name__ == '__main__':
    import nose
    nose.runmodule(argv=['-s', '--with-doctest'], exit=False)<|MERGE_RESOLUTION|>--- conflicted
+++ resolved
@@ -1075,8 +1075,6 @@
     ax = fig.add_subplot(111)
     ax.plot(data, 'D', mfc='none', markersize=100)
 
-<<<<<<< HEAD
-
 @cleanup
 def test_mollweide_forward_inverse_closure():
     # test that the round-trip Mollweide forward->inverse transformation is an
@@ -1188,7 +1186,7 @@
 
     num_collections = len(colls)
     np.testing.assert_equal(num_collections, num_datasets)
-=======
+
 @image_comparison(baseline_images=['vertex_markers'], extensions=['png'],
                   remove_text=True)
 def test_vertex_markers():
@@ -1201,13 +1199,6 @@
     ax.plot(data[::-1], linestyle='', marker=marker_as_list, mfc='b')
     ax.set_xlim([-1, 10])
     ax.set_ylim([-1, 10])
-
-
-if __name__=='__main__':
-    import nose
-    nose.runmodule(argv=['-s','--with-doctest'], exit=False)
->>>>>>> d904908b
-
 
 @image_comparison(baseline_images=['vline_hline_zorder',
                                    'errorbar_zorder'])
