from __future__ import (absolute_import, division, print_function,
                        unicode_literals)

from matplotlib.externals import six

import difflib
import os

from matplotlib.testing import setup

_multiprocess_can_split_ = True


# Check that the test directories exist
if not os.path.exists(os.path.join(
        os.path.dirname(__file__), 'baseline_images')):
    raise IOError(
        'The baseline image directory does not exist. '
        'This is most likely because the test data is not installed. '
        'You may need to install matplotlib from source to get the '
        'test data.')


<<<<<<< HEAD
def set_font_settings_for_testing():
    rcParams['font.family'] = 'DejaVu Sans'
    rcParams['text.hinting'] = False
    rcParams['text.hinting_factor'] = 8


def setup():
    # The baseline images are created in this locale, so we should use
    # it during all of the tests.
    import locale
    import warnings
    from matplotlib.backends import backend_agg, backend_pdf, backend_svg

    try:
        locale.setlocale(locale.LC_ALL, str('en_US.UTF-8'))
    except locale.Error:
        try:
            locale.setlocale(locale.LC_ALL, str('English_United States.1252'))
        except locale.Error:
            warnings.warn(
                "Could not set locale to English/United States. "
                "Some date-related tests may fail")

    use('Agg', warn=False)  # use Agg backend for these tests

    # These settings *must* be hardcoded for running the comparison
    # tests and are not necessarily the default values as specified in
    # rcsetup.py
    rcdefaults()  # Start with all defaults

    set_font_settings_for_testing()


=======
>>>>>>> 3909c5be
def assert_str_equal(reference_str, test_str,
                     format_str=('String {str1} and {str2} do not '
                                 'match:\n{differences}')):
    """
    Assert the two strings are equal. If not, fail and print their
    diffs using difflib.

    """
    if reference_str != test_str:
        diff = difflib.unified_diff(reference_str.splitlines(1),
                                    test_str.splitlines(1),
                                    'Reference', 'Test result',
                                    '', '', 0)
        raise ValueError(format_str.format(str1=reference_str,
                                           str2=test_str,
                                           differences=''.join(diff)))<|MERGE_RESOLUTION|>--- conflicted
+++ resolved
@@ -21,42 +21,6 @@
         'test data.')
 
 
-<<<<<<< HEAD
-def set_font_settings_for_testing():
-    rcParams['font.family'] = 'DejaVu Sans'
-    rcParams['text.hinting'] = False
-    rcParams['text.hinting_factor'] = 8
-
-
-def setup():
-    # The baseline images are created in this locale, so we should use
-    # it during all of the tests.
-    import locale
-    import warnings
-    from matplotlib.backends import backend_agg, backend_pdf, backend_svg
-
-    try:
-        locale.setlocale(locale.LC_ALL, str('en_US.UTF-8'))
-    except locale.Error:
-        try:
-            locale.setlocale(locale.LC_ALL, str('English_United States.1252'))
-        except locale.Error:
-            warnings.warn(
-                "Could not set locale to English/United States. "
-                "Some date-related tests may fail")
-
-    use('Agg', warn=False)  # use Agg backend for these tests
-
-    # These settings *must* be hardcoded for running the comparison
-    # tests and are not necessarily the default values as specified in
-    # rcsetup.py
-    rcdefaults()  # Start with all defaults
-
-    set_font_settings_for_testing()
-
-
-=======
->>>>>>> 3909c5be
 def assert_str_equal(reference_str, test_str,
                      format_str=('String {str1} and {str2} do not '
                                  'match:\n{differences}')):
