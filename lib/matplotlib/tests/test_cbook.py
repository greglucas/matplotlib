import itertools
import pickle

from weakref import ref
from unittest.mock import patch, Mock

from datetime import datetime, date, timedelta

import numpy as np
from numpy.testing import (assert_array_equal, assert_approx_equal,
                           assert_array_almost_equal)
import pytest

from matplotlib import _api, cbook
import matplotlib.colors as mcolors
from matplotlib.cbook import delete_masked_points


class Test_delete_masked_points:
    def test_bad_first_arg(self):
        with pytest.raises(ValueError):
            delete_masked_points('a string', np.arange(1.0, 7.0))

    def test_string_seq(self):
        a1 = ['a', 'b', 'c', 'd', 'e', 'f']
        a2 = [1, 2, 3, np.nan, np.nan, 6]
        result1, result2 = delete_masked_points(a1, a2)
        ind = [0, 1, 2, 5]
        assert_array_equal(result1, np.array(a1)[ind])
        assert_array_equal(result2, np.array(a2)[ind])

    def test_datetime(self):
        dates = [datetime(2008, 1, 1), datetime(2008, 1, 2),
                 datetime(2008, 1, 3), datetime(2008, 1, 4),
                 datetime(2008, 1, 5), datetime(2008, 1, 6)]
        a_masked = np.ma.array([1, 2, 3, np.nan, np.nan, 6],
                               mask=[False, False, True, True, False, False])
        actual = delete_masked_points(dates, a_masked)
        ind = [0, 1, 5]
        assert_array_equal(actual[0], np.array(dates)[ind])
        assert_array_equal(actual[1], a_masked[ind].compressed())

    def test_rgba(self):
        a_masked = np.ma.array([1, 2, 3, np.nan, np.nan, 6],
                               mask=[False, False, True, True, False, False])
        a_rgba = mcolors.to_rgba_array(['r', 'g', 'b', 'c', 'm', 'y'])
        actual = delete_masked_points(a_masked, a_rgba)
        ind = [0, 1, 5]
        assert_array_equal(actual[0], a_masked[ind].compressed())
        assert_array_equal(actual[1], a_rgba[ind])


class Test_boxplot_stats:
    def setup(self):
        np.random.seed(937)
        self.nrows = 37
        self.ncols = 4
        self.data = np.random.lognormal(size=(self.nrows, self.ncols),
                                        mean=1.5, sigma=1.75)
        self.known_keys = sorted([
            'mean', 'med', 'q1', 'q3', 'iqr',
            'cilo', 'cihi', 'whislo', 'whishi',
            'fliers', 'label'
        ])
        self.std_results = cbook.boxplot_stats(self.data)

        self.known_nonbootstrapped_res = {
            'cihi': 6.8161283264444847,
            'cilo': -0.1489815330368689,
            'iqr': 13.492709959447094,
            'mean': 13.00447442387868,
            'med': 3.3335733967038079,
            'fliers': np.array([
                92.55467075,  87.03819018,  42.23204914,  39.29390996
            ]),
            'q1': 1.3597529879465153,
            'q3': 14.85246294739361,
            'whishi': 27.899688243699629,
            'whislo': 0.042143774965502923
        }

        self.known_bootstrapped_ci = {
            'cihi': 8.939577523357828,
            'cilo': 1.8692703958676578,
        }

        self.known_whis3_res = {
            'whishi': 42.232049135969874,
            'whislo': 0.042143774965502923,
            'fliers': np.array([92.55467075, 87.03819018]),
        }

        self.known_res_percentiles = {
            'whislo':   0.1933685896907924,
            'whishi':  42.232049135969874
        }

        self.known_res_range = {
            'whislo': 0.042143774965502923,
            'whishi': 92.554670752188699

        }

    def test_form_main_list(self):
        assert isinstance(self.std_results, list)

    def test_form_each_dict(self):
        for res in self.std_results:
            assert isinstance(res, dict)

    def test_form_dict_keys(self):
        for res in self.std_results:
            assert set(res) <= set(self.known_keys)

    def test_results_baseline(self):
        res = self.std_results[0]
        for key, value in self.known_nonbootstrapped_res.items():
            assert_array_almost_equal(res[key], value)

    def test_results_bootstrapped(self):
        results = cbook.boxplot_stats(self.data, bootstrap=10000)
        res = results[0]
        for key, value in self.known_bootstrapped_ci.items():
            assert_approx_equal(res[key], value)

    def test_results_whiskers_float(self):
        results = cbook.boxplot_stats(self.data, whis=3)
        res = results[0]
        for key, value in self.known_whis3_res.items():
            assert_array_almost_equal(res[key], value)

    def test_results_whiskers_range(self):
        results = cbook.boxplot_stats(self.data, whis=[0, 100])
        res = results[0]
        for key, value in self.known_res_range.items():
            assert_array_almost_equal(res[key], value)

    def test_results_whiskers_percentiles(self):
        results = cbook.boxplot_stats(self.data, whis=[5, 95])
        res = results[0]
        for key, value in self.known_res_percentiles.items():
            assert_array_almost_equal(res[key], value)

    def test_results_withlabels(self):
        labels = ['Test1', 2, 'Aardvark', 4]
        results = cbook.boxplot_stats(self.data, labels=labels)
        for lab, res in zip(labels, results):
            assert res['label'] == lab

        results = cbook.boxplot_stats(self.data)
        for res in results:
            assert 'label' not in res

    def test_label_error(self):
        labels = [1, 2]
        with pytest.raises(ValueError):
            cbook.boxplot_stats(self.data, labels=labels)

    def test_bad_dims(self):
        data = np.random.normal(size=(34, 34, 34))
        with pytest.raises(ValueError):
            cbook.boxplot_stats(data)

    def test_boxplot_stats_autorange_false(self):
        x = np.zeros(shape=140)
        x = np.hstack([-25, x, 25])
        bstats_false = cbook.boxplot_stats(x, autorange=False)
        bstats_true = cbook.boxplot_stats(x, autorange=True)

        assert bstats_false[0]['whislo'] == 0
        assert bstats_false[0]['whishi'] == 0
        assert_array_almost_equal(bstats_false[0]['fliers'], [-25, 25])

        assert bstats_true[0]['whislo'] == -25
        assert bstats_true[0]['whishi'] == 25
        assert_array_almost_equal(bstats_true[0]['fliers'], [])


class Test_callback_registry:
    def setup(self):
        self.signal = 'test'
        self.callbacks = cbook.CallbackRegistry()

    def connect(self, s, func, pickle):
        if pickle:
            return self.callbacks.connect(s, func)
        else:
            return self.callbacks._connect_picklable(s, func)

    def disconnect(self, cid):
        return self.callbacks.disconnect(cid)

    def count(self):
        count1 = len(self.callbacks._func_cid_map.get(self.signal, []))
        count2 = len(self.callbacks.callbacks.get(self.signal))
        assert count1 == count2
        return count1

    def is_empty(self):
        np.testing.break_cycles()
        assert self.callbacks._func_cid_map == {}
        assert self.callbacks.callbacks == {}
        assert self.callbacks._pickled_cids == set()

    def is_not_empty(self):
        np.testing.break_cycles()
        assert self.callbacks._func_cid_map != {}
        assert self.callbacks.callbacks != {}

    @pytest.mark.parametrize('pickle', [True, False])
    def test_callback_complete(self, pickle):
        # ensure we start with an empty registry
        self.is_empty()

        # create a class for testing
        mini_me = Test_callback_registry()

        # test that we can add a callback
        cid1 = self.connect(self.signal, mini_me.dummy, pickle)
        assert type(cid1) == int
        self.is_not_empty()

        # test that we don't add a second callback
        cid2 = self.connect(self.signal, mini_me.dummy, pickle)
        assert cid1 == cid2
        self.is_not_empty()
        assert len(self.callbacks._func_cid_map) == 1
        assert len(self.callbacks.callbacks) == 1

        del mini_me

        # check we now have no callbacks registered
        self.is_empty()

    @pytest.mark.parametrize('pickle', [True, False])
    def test_callback_disconnect(self, pickle):
        # ensure we start with an empty registry
        self.is_empty()

        # create a class for testing
        mini_me = Test_callback_registry()

        # test that we can add a callback
        cid1 = self.connect(self.signal, mini_me.dummy, pickle)
        assert type(cid1) == int
        self.is_not_empty()

        self.disconnect(cid1)

        # check we now have no callbacks registered
        self.is_empty()

    @pytest.mark.parametrize('pickle', [True, False])
    def test_callback_wrong_disconnect(self, pickle):
        # ensure we start with an empty registry
        self.is_empty()

        # create a class for testing
        mini_me = Test_callback_registry()

        # test that we can add a callback
        cid1 = self.connect(self.signal, mini_me.dummy, pickle)
        assert type(cid1) == int
        self.is_not_empty()

        self.disconnect("foo")

        # check we still have callbacks registered
        self.is_not_empty()

    @pytest.mark.parametrize('pickle', [True, False])
    def test_registration_on_non_empty_registry(self, pickle):
        # ensure we start with an empty registry
        self.is_empty()

        # setup the registry with a callback
        mini_me = Test_callback_registry()
        self.connect(self.signal, mini_me.dummy, pickle)

        # Add another callback
        mini_me2 = Test_callback_registry()
        self.connect(self.signal, mini_me2.dummy, pickle)

        # Remove and add the second callback
        mini_me2 = Test_callback_registry()
        self.connect(self.signal, mini_me2.dummy, pickle)

        # We still have 2 references
        self.is_not_empty()
        assert self.count() == 2

        # Removing the last 2 references
        mini_me = None
        mini_me2 = None
        self.is_empty()

    def dummy(self):
        pass

    def test_pickling(self):
        assert hasattr(pickle.loads(pickle.dumps(cbook.CallbackRegistry())),
                       "callbacks")


def test_callbackregistry_default_exception_handler(capsys, monkeypatch):
    cb = cbook.CallbackRegistry()
    cb.connect("foo", lambda: None)

    monkeypatch.setattr(
        cbook, "_get_running_interactive_framework", lambda: None)
    with pytest.raises(TypeError):
        cb.process("foo", "argument mismatch")
    outerr = capsys.readouterr()
    assert outerr.out == outerr.err == ""

    monkeypatch.setattr(
        cbook, "_get_running_interactive_framework", lambda: "not-none")
    cb.process("foo", "argument mismatch")  # No error in that case.
    outerr = capsys.readouterr()
    assert outerr.out == ""
    assert "takes 0 positional arguments but 1 was given" in outerr.err


def raising_cb_reg(func):
    class TestException(Exception):
        pass

    def raise_runtime_error():
        raise RuntimeError

    def raise_value_error():
        raise ValueError

    def transformer(excp):
        if isinstance(excp, RuntimeError):
            raise TestException
        raise excp

    # old default
    cb_old = cbook.CallbackRegistry(exception_handler=None)
    cb_old.connect('foo', raise_runtime_error)

    # filter
    cb_filt = cbook.CallbackRegistry(exception_handler=transformer)
    cb_filt.connect('foo', raise_runtime_error)

    # filter
    cb_filt_pass = cbook.CallbackRegistry(exception_handler=transformer)
    cb_filt_pass.connect('foo', raise_value_error)

    return pytest.mark.parametrize('cb, excp',
                                   [[cb_old, RuntimeError],
                                    [cb_filt, TestException],
                                    [cb_filt_pass, ValueError]])(func)


@raising_cb_reg
def test_callbackregistry_custom_exception_handler(monkeypatch, cb, excp):
    monkeypatch.setattr(
        cbook, "_get_running_interactive_framework", lambda: None)
    with pytest.raises(excp):
        cb.process('foo')


def test_callbackregistry_signals():
    cr = cbook.CallbackRegistry(signals=["foo"])
    results = []
    def cb(x): results.append(x)
    cr.connect("foo", cb)
    with pytest.raises(ValueError):
        cr.connect("bar", cb)
    cr.process("foo", 1)
    with pytest.raises(ValueError):
        cr.process("bar", 1)
    assert results == [1]


def test_callbackregistry_blocking():
    # Needs an exception handler for interactive testing environments
    # that would only print this out instead of raising the exception
    def raise_handler(excp):
        raise excp
    cb = cbook.CallbackRegistry(exception_handler=raise_handler)
    def test_func1():
        raise ValueError("1 should be blocked")
    def test_func2():
        raise ValueError("2 should be blocked")
    cb.connect("test1", test_func1)
    cb.connect("test2", test_func2)

    # block all of the callbacks to make sure they aren't processed
    with cb.blocked():
        cb.process("test1")
        cb.process("test2")

    # block individual callbacks to make sure the other is still processed
    with cb.blocked(signal="test1"):
        # Blocked
        cb.process("test1")
        # Should raise
        with pytest.raises(ValueError, match="2 should be blocked"):
            cb.process("test2")

    # Make sure the original callback functions are there after blocking
    with pytest.raises(ValueError, match="1 should be blocked"):
        cb.process("test1")
    with pytest.raises(ValueError, match="2 should be blocked"):
        cb.process("test2")


@pytest.mark.parametrize('line, result', [
    ('a : no_comment', 'a : no_comment'),
    ('a : "quoted str"', 'a : "quoted str"'),
    ('a : "quoted str" # comment', 'a : "quoted str"'),
    ('a : "#000000"', 'a : "#000000"'),
    ('a : "#000000" # comment', 'a : "#000000"'),
    ('a : ["#000000", "#FFFFFF"]', 'a : ["#000000", "#FFFFFF"]'),
    ('a : ["#000000", "#FFFFFF"] # comment', 'a : ["#000000", "#FFFFFF"]'),
    ('a : val  # a comment "with quotes"', 'a : val'),
    ('# only comment "with quotes" xx', ''),
])
def test_strip_comment(line, result):
    """Strip everything from the first unquoted #."""
    assert cbook._strip_comment(line) == result


def test_strip_comment_invalid():
    with pytest.raises(ValueError, match="Missing closing quote"):
        cbook._strip_comment('grid.color: "aa')


def test_sanitize_sequence():
    d = {'a': 1, 'b': 2, 'c': 3}
    k = ['a', 'b', 'c']
    v = [1, 2, 3]
    i = [('a', 1), ('b', 2), ('c', 3)]
    assert k == sorted(cbook.sanitize_sequence(d.keys()))
    assert v == sorted(cbook.sanitize_sequence(d.values()))
    assert i == sorted(cbook.sanitize_sequence(d.items()))
    assert i == cbook.sanitize_sequence(i)
    assert k == cbook.sanitize_sequence(k)


fail_mapping = (
    ({'a': 1, 'b': 2}, {'alias_mapping': {'a': ['b']}}),
    ({'a': 1, 'b': 2}, {'alias_mapping': {'a': ['a', 'b']}}),
)

pass_mapping = (
    (None, {}, {}),
    ({'a': 1, 'b': 2}, {'a': 1, 'b': 2}, {}),
    ({'b': 2}, {'a': 2}, {'alias_mapping': {'a': ['a', 'b']}}),
)


@pytest.mark.parametrize('inp, kwargs_to_norm', fail_mapping)
def test_normalize_kwargs_fail(inp, kwargs_to_norm):
    with pytest.raises(TypeError), \
         _api.suppress_matplotlib_deprecation_warning():
        cbook.normalize_kwargs(inp, **kwargs_to_norm)


@pytest.mark.parametrize('inp, expected, kwargs_to_norm',
                         pass_mapping)
def test_normalize_kwargs_pass(inp, expected, kwargs_to_norm):
    with _api.suppress_matplotlib_deprecation_warning():
        # No other warning should be emitted.
        assert expected == cbook.normalize_kwargs(inp, **kwargs_to_norm)


def test_warn_external_frame_embedded_python():
    with patch.object(cbook, "sys") as mock_sys:
        mock_sys._getframe = Mock(return_value=None)
        with pytest.warns(UserWarning, match=r"\Adummy\Z"):
            _api.warn_external("dummy")


def test_to_prestep():
    x = np.arange(4)
    y1 = np.arange(4)
    y2 = np.arange(4)[::-1]

    xs, y1s, y2s = cbook.pts_to_prestep(x, y1, y2)

    x_target = np.asarray([0, 0, 1, 1, 2, 2, 3], dtype=float)
    y1_target = np.asarray([0, 1, 1, 2, 2, 3, 3], dtype=float)
    y2_target = np.asarray([3, 2, 2, 1, 1, 0, 0], dtype=float)

    assert_array_equal(x_target, xs)
    assert_array_equal(y1_target, y1s)
    assert_array_equal(y2_target, y2s)

    xs, y1s = cbook.pts_to_prestep(x, y1)
    assert_array_equal(x_target, xs)
    assert_array_equal(y1_target, y1s)


def test_to_prestep_empty():
    steps = cbook.pts_to_prestep([], [])
    assert steps.shape == (2, 0)


def test_to_poststep():
    x = np.arange(4)
    y1 = np.arange(4)
    y2 = np.arange(4)[::-1]

    xs, y1s, y2s = cbook.pts_to_poststep(x, y1, y2)

    x_target = np.asarray([0, 1, 1, 2, 2, 3, 3], dtype=float)
    y1_target = np.asarray([0, 0, 1, 1, 2, 2, 3], dtype=float)
    y2_target = np.asarray([3, 3, 2, 2, 1, 1, 0], dtype=float)

    assert_array_equal(x_target, xs)
    assert_array_equal(y1_target, y1s)
    assert_array_equal(y2_target, y2s)

    xs, y1s = cbook.pts_to_poststep(x, y1)
    assert_array_equal(x_target, xs)
    assert_array_equal(y1_target, y1s)


def test_to_poststep_empty():
    steps = cbook.pts_to_poststep([], [])
    assert steps.shape == (2, 0)


def test_to_midstep():
    x = np.arange(4)
    y1 = np.arange(4)
    y2 = np.arange(4)[::-1]

    xs, y1s, y2s = cbook.pts_to_midstep(x, y1, y2)

    x_target = np.asarray([0, .5, .5, 1.5, 1.5, 2.5, 2.5, 3], dtype=float)
    y1_target = np.asarray([0, 0, 1, 1, 2, 2, 3, 3], dtype=float)
    y2_target = np.asarray([3, 3, 2, 2, 1, 1, 0, 0], dtype=float)

    assert_array_equal(x_target, xs)
    assert_array_equal(y1_target, y1s)
    assert_array_equal(y2_target, y2s)

    xs, y1s = cbook.pts_to_midstep(x, y1)
    assert_array_equal(x_target, xs)
    assert_array_equal(y1_target, y1s)


def test_to_midstep_empty():
    steps = cbook.pts_to_midstep([], [])
    assert steps.shape == (2, 0)


@pytest.mark.parametrize(
    "args",
    [(np.arange(12).reshape(3, 4), 'a'),
     (np.arange(12), 'a'),
     (np.arange(12), np.arange(3))])
def test_step_fails(args):
    with pytest.raises(ValueError):
        cbook.pts_to_prestep(*args)


def test_grouper():
    class Dummy:
        pass
    a, b, c, d, e = objs = [Dummy() for _ in range(5)]
    g = cbook.Grouper()
    g.join(*objs)
    assert set(list(g)[0]) == set(objs)
    assert set(g.get_siblings(a)) == set(objs)

    for other in objs[1:]:
        assert g.joined(a, other)

    g.remove(a)
    for other in objs[1:]:
        assert not g.joined(a, other)

    for A, B in itertools.product(objs[1:], objs[1:]):
        assert g.joined(A, B)


def test_grouper_private():
    class Dummy:
        pass
    objs = [Dummy() for _ in range(5)]
    g = cbook.Grouper()
    g.join(*objs)
    # reach in and touch the internals !
    mapping = g._mapping

    for o in objs:
        assert ref(o) in mapping

    base_set = mapping[ref(objs[0])]
    for o in objs[1:]:
        assert mapping[ref(o)] is base_set


def test_flatiter():
    x = np.arange(5)
    it = x.flat
    assert 0 == next(it)
    assert 1 == next(it)
    ret = cbook._safe_first_finite(it)
    assert ret == 0

    assert 0 == next(it)
    assert 1 == next(it)


def test_reshape2d():

    class Dummy:
        pass

    xnew = cbook._reshape_2D([], 'x')
    assert np.shape(xnew) == (1, 0)

    x = [Dummy() for _ in range(5)]

    xnew = cbook._reshape_2D(x, 'x')
    assert np.shape(xnew) == (1, 5)

    x = np.arange(5)
    xnew = cbook._reshape_2D(x, 'x')
    assert np.shape(xnew) == (1, 5)

    x = [[Dummy() for _ in range(5)] for _ in range(3)]
    xnew = cbook._reshape_2D(x, 'x')
    assert np.shape(xnew) == (3, 5)

    # this is strange behaviour, but...
    x = np.random.rand(3, 5)
    xnew = cbook._reshape_2D(x, 'x')
    assert np.shape(xnew) == (5, 3)

    # Test a list of lists which are all of length 1
    x = [[1], [2], [3]]
    xnew = cbook._reshape_2D(x, 'x')
    assert isinstance(xnew, list)
    assert isinstance(xnew[0], np.ndarray) and xnew[0].shape == (1,)
    assert isinstance(xnew[1], np.ndarray) and xnew[1].shape == (1,)
    assert isinstance(xnew[2], np.ndarray) and xnew[2].shape == (1,)

    # Test a list of zero-dimensional arrays
    x = [np.array(0), np.array(1), np.array(2)]
    xnew = cbook._reshape_2D(x, 'x')
    assert isinstance(xnew, list)
    assert len(xnew) == 1
    assert isinstance(xnew[0], np.ndarray) and xnew[0].shape == (3,)

    # Now test with a list of lists with different lengths, which means the
    # array will internally be converted to a 1D object array of lists
    x = [[1, 2, 3], [3, 4], [2]]
    xnew = cbook._reshape_2D(x, 'x')
    assert isinstance(xnew, list)
    assert isinstance(xnew[0], np.ndarray) and xnew[0].shape == (3,)
    assert isinstance(xnew[1], np.ndarray) and xnew[1].shape == (2,)
    assert isinstance(xnew[2], np.ndarray) and xnew[2].shape == (1,)

    # We now need to make sure that this works correctly for Numpy subclasses
    # where iterating over items can return subclasses too, which may be
    # iterable even if they are scalars. To emulate this, we make a Numpy
    # array subclass that returns Numpy 'scalars' when iterating or accessing
    # values, and these are technically iterable if checking for example
    # isinstance(x, collections.abc.Iterable).

    class ArraySubclass(np.ndarray):

        def __iter__(self):
            for value in super().__iter__():
                yield np.array(value)

        def __getitem__(self, item):
            return np.array(super().__getitem__(item))

    v = np.arange(10, dtype=float)
    x = ArraySubclass((10,), dtype=float, buffer=v.data)

    xnew = cbook._reshape_2D(x, 'x')

    # We check here that the array wasn't split up into many individual
    # ArraySubclass, which is what used to happen due to a bug in _reshape_2D
    assert len(xnew) == 1
    assert isinstance(xnew[0], ArraySubclass)

    # check list of strings:
    x = ['a', 'b', 'c', 'c', 'dd', 'e', 'f', 'ff', 'f']
    xnew = cbook._reshape_2D(x, 'x')
    assert len(xnew[0]) == len(x)
    assert isinstance(xnew[0], np.ndarray)


def test_reshape2d_pandas(pd):
    # separate to allow the rest of the tests to run if no pandas...
    X = np.arange(30).reshape(10, 3)
    x = pd.DataFrame(X, columns=["a", "b", "c"])
    Xnew = cbook._reshape_2D(x, 'x')
    # Need to check each row because _reshape_2D returns a list of arrays:
    for x, xnew in zip(X.T, Xnew):
        np.testing.assert_array_equal(x, xnew)


def test_reshape2d_xarray(xr):
    # separate to allow the rest of the tests to run if no xarray...
    X = np.arange(30).reshape(10, 3)
    x = xr.DataArray(X, dims=["x", "y"])
    Xnew = cbook._reshape_2D(x, 'x')
    # Need to check each row because _reshape_2D returns a list of arrays:
    for x, xnew in zip(X.T, Xnew):
        np.testing.assert_array_equal(x, xnew)


def test_index_of_pandas(pd):
    # separate to allow the rest of the tests to run if no pandas...
    X = np.arange(30).reshape(10, 3)
    x = pd.DataFrame(X, columns=["a", "b", "c"])
    Idx, Xnew = cbook.index_of(x)
    np.testing.assert_array_equal(X, Xnew)
    IdxRef = np.arange(10)
    np.testing.assert_array_equal(Idx, IdxRef)


def test_index_of_xarray(xr):
    # separate to allow the rest of the tests to run if no xarray...
    X = np.arange(30).reshape(10, 3)
    x = xr.DataArray(X, dims=["x", "y"])
    Idx, Xnew = cbook.index_of(x)
    np.testing.assert_array_equal(X, Xnew)
    IdxRef = np.arange(10)
    np.testing.assert_array_equal(Idx, IdxRef)


def test_contiguous_regions():
    a, b, c = 3, 4, 5
    # Starts and ends with True
    mask = [True]*a + [False]*b + [True]*c
    expected = [(0, a), (a+b, a+b+c)]
    assert cbook.contiguous_regions(mask) == expected
    d, e = 6, 7
    # Starts with True ends with False
    mask = mask + [False]*e
    assert cbook.contiguous_regions(mask) == expected
    # Starts with False ends with True
    mask = [False]*d + mask[:-e]
    expected = [(d, d+a), (d+a+b, d+a+b+c)]
    assert cbook.contiguous_regions(mask) == expected
    # Starts and ends with False
    mask = mask + [False]*e
    assert cbook.contiguous_regions(mask) == expected
    # No True in mask
    assert cbook.contiguous_regions([False]*5) == []
    # Empty mask
    assert cbook.contiguous_regions([]) == []


def test_safe_first_element_pandas_series(pd):
    # deliberately create a pandas series with index not starting from 0
    s = pd.Series(range(5), index=range(10, 15))
    actual = cbook._safe_first_finite(s)
    assert actual == 0


def test_warn_external(recwarn):
    _api.warn_external("oops")
    assert len(recwarn) == 1
    assert recwarn[0].filename == __file__


def test_array_patch_perimeters():
    # This compares the old implementation as a reference for the
    # vectorized one.
    def check(x, rstride, cstride):
        rows, cols = x.shape
        row_inds = [*range(0, rows-1, rstride), rows-1]
        col_inds = [*range(0, cols-1, cstride), cols-1]
        polys = []
        for rs, rs_next in zip(row_inds[:-1], row_inds[1:]):
            for cs, cs_next in zip(col_inds[:-1], col_inds[1:]):
                # +1 ensures we share edges between polygons
                ps = cbook._array_perimeter(x[rs:rs_next+1, cs:cs_next+1]).T
                polys.append(ps)
        polys = np.asarray(polys)
        assert np.array_equal(polys,
                              cbook._array_patch_perimeters(
                                  x, rstride=rstride, cstride=cstride))

    def divisors(n):
        return [i for i in range(1, n + 1) if n % i == 0]

    for rows, cols in [(5, 5), (7, 14), (13, 9)]:
        x = np.arange(rows * cols).reshape(rows, cols)
        for rstride, cstride in itertools.product(divisors(rows - 1),
                                                  divisors(cols - 1)):
            check(x, rstride=rstride, cstride=cstride)


def test_setattr_cm():
    class A:
        cls_level = object()
        override = object()

        def __init__(self):
            self.aardvark = 'aardvark'
            self.override = 'override'
            self._p = 'p'

        def meth(self):
            ...

        @classmethod
        def classy(cls):
            ...

        @staticmethod
        def static():
            ...

        @property
        def prop(self):
            return self._p

        @prop.setter
        def prop(self, val):
            self._p = val

    class B(A):
        ...

    other = A()

    def verify_pre_post_state(obj):
        # When you access a Python method the function is bound
        # to the object at access time so you get a new instance
        # of MethodType every time.
        #
        # https://docs.python.org/3/howto/descriptor.html#functions-and-methods
        assert obj.meth is not obj.meth
        # normal attribute should give you back the same instance every time
        assert obj.aardvark is obj.aardvark
        assert a.aardvark == 'aardvark'
        # and our property happens to give the same instance every time
        assert obj.prop is obj.prop
        assert obj.cls_level is A.cls_level
        assert obj.override == 'override'
        assert not hasattr(obj, 'extra')
        assert obj.prop == 'p'
        assert obj.monkey == other.meth
        assert obj.cls_level is A.cls_level
        assert 'cls_level' not in obj.__dict__
        assert 'classy' not in obj.__dict__
        assert 'static' not in obj.__dict__

    a = B()

    a.monkey = other.meth
    verify_pre_post_state(a)
    with cbook._setattr_cm(
            a, prop='squirrel',
            aardvark='moose', meth=lambda: None,
            override='boo', extra='extra',
            monkey=lambda: None, cls_level='bob',
            classy='classy', static='static'):
        # because we have set a lambda, it is normal attribute access
        # and the same every time
        assert a.meth is a.meth
        assert a.aardvark is a.aardvark
        assert a.aardvark == 'moose'
        assert a.override == 'boo'
        assert a.extra == 'extra'
        assert a.prop == 'squirrel'
        assert a.monkey != other.meth
        assert a.cls_level == 'bob'
        assert a.classy == 'classy'
        assert a.static == 'static'

    verify_pre_post_state(a)


def test_format_approx():
    f = cbook._format_approx
    assert f(0, 1) == '0'
    assert f(0, 2) == '0'
    assert f(0, 3) == '0'
    assert f(-0.0123, 1) == '-0'
    assert f(1e-7, 5) == '0'
    assert f(0.0012345600001, 5) == '0.00123'
    assert f(-0.0012345600001, 5) == '-0.00123'
    assert f(0.0012345600001, 8) == f(0.0012345600001, 10) == '0.00123456'


def test_safe_first_element_with_none():
    datetime_lst = [date.today() + timedelta(days=i) for i in range(10)]
    datetime_lst[0] = None
<<<<<<< HEAD
    actual = cbook._safe_first_non_none(datetime_lst)
    assert actual is not None and actual == datetime_lst[1]


@pytest.mark.parametrize('fmt, value, result', [
    ('%.2f m', 0.2, '0.20 m'),
    ('{:.2f} m', 0.2, '0.20 m'),
    ('{} m', 0.2, '0.2 m'),
    ('const', 0.2, 'const'),
    ('%d or {}', 0.2, '0 or {}'),
    ('{{{:,.0f}}}', 2e5, '{200,000}'),
    ('{:.2%}', 2/3, '66.67%'),
    ('$%g', 2.54, '$2.54'),
])
def test_auto_format_str(fmt, value, result):
    """Apply *value* to the format string *fmt*."""
    assert cbook._auto_format_str(fmt, value) == result
    assert cbook._auto_format_str(fmt, np.float64(value)) == result
=======
    actual = cbook._safe_first_finite(datetime_lst)
    assert actual is not None and actual == datetime_lst[1]
>>>>>>> bbf0cd26
<|MERGE_RESOLUTION|>--- conflicted
+++ resolved
@@ -893,8 +893,7 @@
 def test_safe_first_element_with_none():
     datetime_lst = [date.today() + timedelta(days=i) for i in range(10)]
     datetime_lst[0] = None
-<<<<<<< HEAD
-    actual = cbook._safe_first_non_none(datetime_lst)
+    actual = cbook._safe_first_finite(datetime_lst)
     assert actual is not None and actual == datetime_lst[1]
 
 
@@ -911,8 +910,4 @@
 def test_auto_format_str(fmt, value, result):
     """Apply *value* to the format string *fmt*."""
     assert cbook._auto_format_str(fmt, value) == result
-    assert cbook._auto_format_str(fmt, np.float64(value)) == result
-=======
-    actual = cbook._safe_first_finite(datetime_lst)
-    assert actual is not None and actual == datetime_lst[1]
->>>>>>> bbf0cd26
+    assert cbook._auto_format_str(fmt, np.float64(value)) == result