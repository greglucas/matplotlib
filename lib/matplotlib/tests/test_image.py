--- conflicted
+++ resolved
@@ -24,11 +24,6 @@
 from numpy import ma
 import matplotlib.colors as colors
 
-<<<<<<< HEAD
-=======
-import nose
-import nose.tools
->>>>>>> 752d6c61
 
 try:
     from PIL import Image
@@ -735,22 +730,14 @@
     with warnings.catch_warnings(record=True) as warns:
         warnings.simplefilter("always")
         plt.imshow([[1, 2], [3, np.nan]])
-<<<<<<< HEAD
     assert len(warns) == 0
-=======
-    assert len(warns) == 0
-
-
-@cleanup
+
+
 def test_empty_imshow():
     fig, ax = plt.subplots()
     im = ax.imshow([[]])
     im.set_extent([-5, 5, -5, 5])
     fig.canvas.draw()
 
-    nose.tools.assert_raises(RuntimeError, im.make_image, fig._cachedRenderer)
-
-
-if __name__ == '__main__':
-    nose.runmodule(argv=['-s', '--with-doctest'], exit=False)
->>>>>>> 752d6c61
+    with pytest.raises(RuntimeError):
+        im.make_image(fig._cachedRenderer)