from __future__ import print_function
import warnings
import numpy as np
from nose.tools import raises
import sys
from matplotlib import pyplot as plt
from matplotlib.testing.decorators import cleanup
from matplotlib.testing.decorators import image_comparison


def draw_quiver(ax, **kw):
    X, Y = np.meshgrid(np.arange(0, 2 * np.pi, 1),
                       np.arange(0, 2 * np.pi, 1))
    U = np.cos(X)
    V = np.sin(Y)

    Q = ax.quiver(U, V, **kw)
    return Q


@cleanup
def test_quiver_memory_leak():
    fig, ax = plt.subplots()

    Q = draw_quiver(ax)
    ttX = Q.X
    Q.remove()

    del Q

    assert sys.getrefcount(ttX) == 2


@cleanup
def test_quiver_key_memory_leak():
    fig, ax = plt.subplots()

    Q = draw_quiver(ax)

    qk = ax.quiverkey(Q, 0.5, 0.92, 2, r'$2 \frac{m}{s}$',
                      labelpos='W',
                      fontproperties={'weight': 'bold'})
    assert sys.getrefcount(qk) == 3
    qk.remove()
    assert sys.getrefcount(qk) == 2


@cleanup
def test_no_warnings():
    fig, ax = plt.subplots()

    X, Y = np.meshgrid(np.arange(15), np.arange(10))
    U = V = np.ones_like(X)

    phi = (np.random.rand(15, 10) - .5) * 150
    with warnings.catch_warnings(record=True) as w:
        ax.quiver(X, Y, U, V, angles=phi)
        fig.canvas.draw()
    assert len(w) == 0


@image_comparison(baseline_images=['quiver_animated_test_image'],
                  extensions=['png'])
def test_quiver_animate():
    # Tests fix for #2616
    fig, ax = plt.subplots()

    Q = draw_quiver(ax, animated=True)

    qk = ax.quiverkey(Q, 0.5, 0.92, 2, r'$2 \frac{m}{s}$',
                      labelpos='W',
                      fontproperties={'weight': 'bold'})


@image_comparison(baseline_images=['quiver_with_key_test_image'],
                  extensions=['png'])
def test_quiver_with_key():
    fig, ax = plt.subplots()
    ax.margins(0.1)

    Q = draw_quiver(ax)

    qk = ax.quiverkey(Q, 0.5, 0.95, 2,
                      r'$2\, \mathrm{m}\, \mathrm{s}^{-1}$',
                      coordinates='figure',
                      labelpos='W',
                      fontproperties={'weight': 'bold',
                                      'size': 'large'})


@image_comparison(baseline_images=['quiver_single_test_image'],
                  extensions=['png'], remove_text=True)
def test_quiver_single():
    fig, ax = plt.subplots()
    ax.margins(0.1)

    ax.quiver([1], [1], [2], [2])


@cleanup
def test_quiver_copy():
    fig, ax = plt.subplots()
    uv = dict(u=np.array([1.1]), v=np.array([2.0]))
    q0 = ax.quiver([1], [1], uv['u'], uv['v'])
    uv['v'][0] = 0
    assert q0.V[0] == 2.0


@image_comparison(baseline_images=['quiver_key_pivot'],
                  extensions=['png'], remove_text=True)
def test_quiver_key_pivot():
    fig, ax = plt.subplots()

    u, v = np.mgrid[0:2*np.pi:10j, 0:2*np.pi:10j]

    q = ax.quiver(np.sin(u), np.cos(v))
    ax.set_xlim(-2, 11)
    ax.set_ylim(-2, 11)
    ax.quiverkey(q, 0.5, 1, 1, 'N', labelpos='N')
    ax.quiverkey(q, 1, 0.5, 1, 'E', labelpos='E')
    ax.quiverkey(q, 0.5, 0, 1, 'S', labelpos='S')
    ax.quiverkey(q, 0, 0.5, 1, 'W', labelpos='W')


@image_comparison(baseline_images=['barbs_test_image'],
                  extensions=['png'], remove_text=True)
def test_barbs():
    x = np.linspace(-5, 5, 5)
    X, Y = np.meshgrid(x, x)
    U, V = 12*X, 12*Y
    fig, ax = plt.subplots()
    ax.barbs(X, Y, U, V, np.sqrt(U*U + V*V), fill_empty=True, rounding=False,
             sizes=dict(emptybarb=0.25, spacing=0.2, height=0.3),
             cmap='viridis')

<<<<<<< HEAD
=======

@cleanup
@raises(ValueError)
def test_bad_masked_sizes():
    'Test error handling when given differing sized masked arrays'
    x = np.arange(3)
    y = np.arange(3)
    u = np.ma.array(15. * np.ones((4,)))
    v = np.ma.array(15. * np.ones_like(u))
    u[1] = np.ma.masked
    v[1] = np.ma.masked
    fig, ax = plt.subplots()
    ax.barbs(x, y, u, v)


>>>>>>> cb21ba7a
if __name__ == '__main__':
    import nose
    nose.runmodule()<|MERGE_RESOLUTION|>--- conflicted
+++ resolved
@@ -133,8 +133,6 @@
              sizes=dict(emptybarb=0.25, spacing=0.2, height=0.3),
              cmap='viridis')
 
-<<<<<<< HEAD
-=======
 
 @cleanup
 @raises(ValueError)
@@ -150,7 +148,6 @@
     ax.barbs(x, y, u, v)
 
 
->>>>>>> cb21ba7a
 if __name__ == '__main__':
     import nose
     nose.runmodule()