"""
axes3d.py, original mplot3d version by John Porter
Created: 23 Sep 2005

Parts fixed by Reinier Heeres <reinier@heeres.eu>
Minor additions by Ben Axelrod <baxelrod@coroware.com>
Significant updates and revisions by Ben Root <ben.v.root@gmail.com>

Module containing Axes3D, an object which can plot 3D objects on a
2D matplotlib figure.
"""
import six
from six.moves import map, zip, reduce

from collections import defaultdict
import math
import warnings

import numpy as np

from matplotlib import artist
import matplotlib.axes as maxes
import matplotlib.cbook as cbook
import matplotlib.collections as mcoll
import matplotlib.colors as mcolors
import matplotlib.docstring as docstring
import matplotlib.scale as mscale
import matplotlib.transforms as mtransforms
from matplotlib.axes import Axes, rcParams
from matplotlib.colors import Normalize, LightSource
from matplotlib.transforms import Bbox
from matplotlib.tri.triangulation import Triangulation

from . import art3d
from . import proj3d
from . import axis3d


def unit_bbox():
    box = Bbox(np.array([[0, 0], [1, 1]]))
    return box


class Axes3D(Axes):
    """
    3D axes object.
    """
    name = '3d'
    _shared_z_axes = cbook.Grouper()

    def __init__(
            self, fig, rect=None, *args,
            azim=-60, elev=30, zscale=None, sharez=None, proj_type='persp',
            **kwargs):
        '''
        Build an :class:`Axes3D` instance in
        :class:`~matplotlib.figure.Figure` *fig* with
        *rect=[left, bottom, width, height]* in
        :class:`~matplotlib.figure.Figure` coordinates

        Optional keyword arguments:

          ================   =========================================
          Keyword            Description
          ================   =========================================
          *azim*             Azimuthal viewing angle (default -60)
          *elev*             Elevation viewing angle (default 30)
          *zscale*           [%(scale)s]
          *sharez*           Other axes to share z-limits with
          *proj_type*        'persp' or 'ortho' (default 'persp')
          ================   =========================================

        .. versionadded :: 1.2.1
            *sharez*

        ''' % {'scale': ' | '.join([repr(x) for x in mscale.get_scale_names()])}

        if rect is None:
            rect = [0.0, 0.0, 1.0, 1.0]
        self._cids = []

        self.initial_azim = azim
        self.initial_elev = elev
        self.set_proj_type(proj_type)

        self.xy_viewLim = unit_bbox()
        self.zz_viewLim = unit_bbox()
        self.xy_dataLim = unit_bbox()
        self.zz_dataLim = unit_bbox()
        # inihibit autoscale_view until the axes are defined
        # they can't be defined until Axes.__init__ has been called
        self.view_init(self.initial_elev, self.initial_azim)
        self._ready = 0

        self._sharez = sharez
        if sharez is not None:
            self._shared_z_axes.join(self, sharez)
            self._adjustable = 'datalim'

        super().__init__(fig, rect, frameon=True, *args, **kwargs)
        # Disable drawing of axes by base class
        super().set_axis_off()
        # Enable drawing of axes by Axes3D class
        self.set_axis_on()
        self.M = None

        # func used to format z -- fall back on major formatters
        self.fmt_zdata = None

        if zscale is not None:
            self.set_zscale(zscale)

        if self.zaxis is not None:
            self._zcid = self.zaxis.callbacks.connect(
                'units finalize', lambda: self._on_units_changed(scalez=True))
        else:
            self._zcid = None

        self._ready = 1
        self.mouse_init()
        self.set_top_view()

        self.patch.set_linewidth(0)
        # Calculate the pseudo-data width and height
        pseudo_bbox = self.transLimits.inverted().transform([(0, 0), (1, 1)])
        self._pseudo_w, self._pseudo_h = pseudo_bbox[1] - pseudo_bbox[0]

        self.figure.add_axes(self)

    def set_axis_off(self):
        self._axis3don = False
        self.stale = True

    def set_axis_on(self):
        self._axis3don = True
        self.stale = True

    def have_units(self):
        """
        Return *True* if units are set on the *x*, *y*, or *z* axes

        """
        return (self.xaxis.have_units() or self.yaxis.have_units() or
                self.zaxis.have_units())

    def convert_zunits(self, z):
        """
        For artists in an axes, if the zaxis has units support,
        convert *z* using zaxis unit type

        .. versionadded :: 1.2.1

        """
        return self.zaxis.convert_units(z)

    def _process_unit_info(self, xdata=None, ydata=None, zdata=None,
                           kwargs=None):
        """
        Look for unit *kwargs* and update the axis instances as necessary

        """
        super()._process_unit_info(xdata=xdata, ydata=ydata, kwargs=kwargs)

        if self.xaxis is None or self.yaxis is None or self.zaxis is None:
            return

        if zdata is not None:
            # we only need to update if there is nothing set yet.
            if not self.zaxis.have_units():
                self.zaxis.update_units(xdata)

        # process kwargs 2nd since these will override default units
        if kwargs is not None:
            zunits = kwargs.pop('zunits', self.zaxis.units)
            if zunits != self.zaxis.units:
                self.zaxis.set_units(zunits)
                # If the units being set imply a different converter,
                # we need to update.
                if zdata is not None:
                    self.zaxis.update_units(zdata)

    def set_top_view(self):
        # this happens to be the right view for the viewing coordinates
        # moved up and to the left slightly to fit labels and axes
        xdwl = (0.95/self.dist)
        xdw = (0.9/self.dist)
        ydwl = (0.95/self.dist)
        ydw = (0.9/self.dist)

        # This is purposely using the 2D Axes's set_xlim and set_ylim,
        # because we are trying to place our viewing pane.
        super().set_xlim(-xdwl, xdw, auto=None)
        super().set_ylim(-ydwl, ydw, auto=None)

    def _init_axis(self):
        '''Init 3D axes; overrides creation of regular X/Y axes'''
        self.w_xaxis = axis3d.XAxis('x', self.xy_viewLim.intervalx,
                                    self.xy_dataLim.intervalx, self)
        self.xaxis = self.w_xaxis
        self.w_yaxis = axis3d.YAxis('y', self.xy_viewLim.intervaly,
                                    self.xy_dataLim.intervaly, self)
        self.yaxis = self.w_yaxis
        self.w_zaxis = axis3d.ZAxis('z', self.zz_viewLim.intervalx,
                                    self.zz_dataLim.intervalx, self)
        self.zaxis = self.w_zaxis

        for ax in self.xaxis, self.yaxis, self.zaxis:
            ax.init3d()

    def get_children(self):
        return [self.zaxis] + super().get_children()

    def _get_axis_list(self):
        return super()._get_axis_list() + (self.zaxis, )

    def unit_cube(self, vals=None):
        minx, maxx, miny, maxy, minz, maxz = vals or self.get_w_lims()
        return [(minx, miny, minz),
                (maxx, miny, minz),
                (maxx, maxy, minz),
                (minx, maxy, minz),
                (minx, miny, maxz),
                (maxx, miny, maxz),
                (maxx, maxy, maxz),
                (minx, maxy, maxz)]

    def tunit_cube(self, vals=None, M=None):
        if M is None:
            M = self.M
        xyzs = self.unit_cube(vals)
        tcube = proj3d.proj_points(xyzs, M)
        return tcube

    def tunit_edges(self, vals=None, M=None):
        tc = self.tunit_cube(vals, M)
        edges = [(tc[0], tc[1]),
                 (tc[1], tc[2]),
                 (tc[2], tc[3]),
                 (tc[3], tc[0]),

                 (tc[0], tc[4]),
                 (tc[1], tc[5]),
                 (tc[2], tc[6]),
                 (tc[3], tc[7]),

                 (tc[4], tc[5]),
                 (tc[5], tc[6]),
                 (tc[6], tc[7]),
                 (tc[7], tc[4])]
        return edges

    @artist.allow_rasterization
    def draw(self, renderer):
        # draw the background patch
        self.patch.draw(renderer)
        self._frameon = False

        # first, set the aspect
        # this is duplicated from `axes._base._AxesBase.draw`
        # but must be called before any of the artist are drawn as
        # it adjusts the view limits and the size of the bounding box
        # of the axes
        locator = self.get_axes_locator()
        if locator:
            pos = locator(self, renderer)
            self.apply_aspect(pos)
        else:
            self.apply_aspect()

        # add the projection matrix to the renderer
        self.M = self.get_proj()
        renderer.M = self.M
        renderer.vvec = self.vvec
        renderer.eye = self.eye
        renderer.get_axis_position = self.get_axis_position

        # Calculate projection of collections and zorder them
        for i, col in enumerate(
                sorted(self.collections,
                       key=lambda col: col.do_3d_projection(renderer),
                       reverse=True)):
            col.zorder = i

        # Calculate projection of patches and zorder them
        for i, patch in enumerate(
                sorted(self.patches,
                       key=lambda patch: patch.do_3d_projection(renderer),
                       reverse=True)):
            patch.zorder = i

        if self._axis3don:
            axes = (self.xaxis, self.yaxis, self.zaxis)
            # Draw panes first
            for ax in axes:
                ax.draw_pane(renderer)
            # Then axes
            for ax in axes:
                ax.draw(renderer)

        # Then rest
        super().draw(renderer)

    def get_axis_position(self):
        vals = self.get_w_lims()
        tc = self.tunit_cube(vals, self.M)
        xhigh = tc[1][2] > tc[2][2]
        yhigh = tc[3][2] > tc[2][2]
        zhigh = tc[0][2] > tc[2][2]
        return xhigh, yhigh, zhigh

    def _on_units_changed(self, scalex=False, scaley=False, scalez=False):
        """
        Callback for processing changes to axis units.

        Currently forces updates of data limits and view limits.
        """
        self.relim()
        self.autoscale_view(scalex=scalex, scaley=scaley, scalez=scalez)

    def update_datalim(self, xys, **kwargs):
        pass

    def get_autoscale_on(self):
        """
        Get whether autoscaling is applied for all axes on plot commands

        .. versionadded :: 1.1.0
            This function was added, but not tested. Please report any bugs.
        """
        return super().get_autoscale_on() and self.get_autoscalez_on()

    def get_autoscalez_on(self):
        """
        Get whether autoscaling for the z-axis is applied on plot commands

        .. versionadded :: 1.1.0
            This function was added, but not tested. Please report any bugs.
        """
        return self._autoscaleZon

    def set_autoscale_on(self, b):
        """
        Set whether autoscaling is applied on plot commands

        .. versionadded :: 1.1.0
            This function was added, but not tested. Please report any bugs.

        Parameters
        ----------
        b : bool
            .. ACCEPTS: bool
        """
        super().set_autoscale_on(b)
        self.set_autoscalez_on(b)

    def set_autoscalez_on(self, b):
        """
        Set whether autoscaling for the z-axis is applied on plot commands

        .. versionadded :: 1.1.0
            This function was added, but not tested. Please report any bugs.

        Parameters
        ----------
        b : bool
            .. ACCEPTS: bool
        """
        self._autoscaleZon = b

    def set_zmargin(self, m):
        """
        Set padding of Z data limits prior to autoscaling.

        *m* times the data interval will be added to each
        end of that interval before it is used in autoscaling.

        accepts: float in range 0 to 1

        .. versionadded :: 1.1.0
            This function was added, but not tested. Please report any bugs.
        """
        if m < 0 or m > 1 :
            raise ValueError("margin must be in range 0 to 1")
        self._zmargin = m
        self.stale = True

    def margins(self, *margins, x=None, y=None, z=None, tight=True):
        """
        Convenience method to set or retrieve autoscaling margins.

        signatures::
            margins()

        returns xmargin, ymargin, zmargin

        ::

            margins(margin)

            margins(xmargin, ymargin, zmargin)

            margins(x=xmargin, y=ymargin, z=zmargin)

            margins(..., tight=False)

        All forms above set the xmargin, ymargin and zmargin
        parameters. All keyword parameters are optional.  A single
        positional argument specifies xmargin, ymargin and zmargin.
        Passing both positional and keyword arguments for xmargin,
        ymargin, and/or zmargin is invalid.

        The *tight* parameter
        is passed to :meth:`autoscale_view`, which is executed after
        a margin is changed; the default here is *True*, on the
        assumption that when margins are specified, no additional
        padding to match tick marks is usually desired.  Setting
        *tight* to *None* will preserve the previous setting.

        Specifying any margin changes only the autoscaling; for example,
        if *xmargin* is not None, then *xmargin* times the X data
        interval will be added to each end of that interval before
        it is used in autoscaling.

        .. versionadded :: 1.1.0
            This function was added, but not tested. Please report any bugs.
        """
        if margins and x is not None and y is not None and z is not None:
            raise TypeError('Cannot pass both positional and keyword '
                            'arguments for x, y, and/or z.')
        elif len(margins) == 1:
            x = y = z = margins[0]
        elif len(margins) == 3:
            x, y, z = margins
        elif margins:
            raise TypeError('Must pass a single positional argument for all '
                            'margins, or one for each margin (x, y, z).')

        if x is None and y is None and z is None:
            if tight is not True:
                warnings.warn('ignoring tight=%r in get mode' % (tight,))
            return self._xmargin, self._ymargin, self._zmargin

        if x is not None:
            self.set_xmargin(x)
        if y is not None:
            self.set_ymargin(y)
        if z is not None:
            self.set_zmargin(z)

        self.autoscale_view(
            tight=tight, scalex=(x is not None), scaley=(y is not None),
            scalez=(z is not None)
        )

    def autoscale(self, enable=True, axis='both', tight=None):
        """
        Convenience method for simple axis view autoscaling.
        See :meth:`matplotlib.axes.Axes.autoscale` for full explanation.
        Note that this function behaves the same, but for all
        three axes.  Therefore, 'z' can be passed for *axis*,
        and 'both' applies to all three axes.

        .. versionadded :: 1.1.0
            This function was added, but not tested. Please report any bugs.
        """
        if enable is None:
            scalex = True
            scaley = True
            scalez = True
        else:
            if axis in ['x', 'both']:
                self._autoscaleXon = scalex = bool(enable)
            else:
                scalex = False
            if axis in ['y', 'both']:
                self._autoscaleYon = scaley = bool(enable)
            else:
                scaley = False
            if axis in ['z', 'both']:
                self._autoscaleZon = scalez = bool(enable)
            else:
                scalez = False
        self.autoscale_view(tight=tight, scalex=scalex, scaley=scaley,
                                         scalez=scalez)

    def auto_scale_xyz(self, X, Y, Z=None, had_data=None):
        x, y, z = map(np.asarray, (X, Y, Z))
        try:
            x, y = x.flatten(), y.flatten()
            if Z is not None:
                z = z.flatten()
        except AttributeError:
            raise

        # This updates the bounding boxes as to keep a record as
        # to what the minimum sized rectangular volume holds the
        # data.
        self.xy_dataLim.update_from_data_xy(np.array([x, y]).T, not had_data)
        if z is not None:
            self.zz_dataLim.update_from_data_xy(np.array([z, z]).T, not had_data)

        # Let autoscale_view figure out how to use this data.
        self.autoscale_view()

    def autoscale_view(self, tight=None, scalex=True, scaley=True,
                             scalez=True):
        """
        Autoscale the view limits using the data limits.
        See :meth:`matplotlib.axes.Axes.autoscale_view` for documentation.
        Note that this function applies to the 3D axes, and as such
        adds the *scalez* to the function arguments.

        .. versionchanged :: 1.1.0
            Function signature was changed to better match the 2D version.
            *tight* is now explicitly a kwarg and placed first.

        .. versionchanged :: 1.2.1
            This is now fully functional.

        """
        if not self._ready:
            return

        # This method looks at the rectangular volume (see above)
        # of data and decides how to scale the view portal to fit it.
        if tight is None:
            # if image data only just use the datalim
            _tight = self._tight or (len(self.images)>0 and
                                     len(self.lines)==0 and
                                     len(self.patches)==0)
        else:
            _tight = self._tight = bool(tight)

        if scalex and self._autoscaleXon:
            self._shared_x_axes.clean()
            x0, x1 = self.xy_dataLim.intervalx
            xlocator = self.xaxis.get_major_locator()
            try:
                x0, x1 = xlocator.nonsingular(x0, x1)
            except AttributeError:
                x0, x1 = mtransforms.nonsingular(x0, x1, increasing=False,
                                                         expander=0.05)
            if self._xmargin > 0:
                delta = (x1 - x0) * self._xmargin
                x0 -= delta
                x1 += delta
            if not _tight:
                x0, x1 = xlocator.view_limits(x0, x1)
            self.set_xbound(x0, x1)

        if scaley and self._autoscaleYon:
            self._shared_y_axes.clean()
            y0, y1 = self.xy_dataLim.intervaly
            ylocator = self.yaxis.get_major_locator()
            try:
                y0, y1 = ylocator.nonsingular(y0, y1)
            except AttributeError:
                y0, y1 = mtransforms.nonsingular(y0, y1, increasing=False,
                                                         expander=0.05)
            if self._ymargin > 0:
                delta = (y1 - y0) * self._ymargin
                y0 -= delta
                y1 += delta
            if not _tight:
                y0, y1 = ylocator.view_limits(y0, y1)
            self.set_ybound(y0, y1)

        if scalez and self._autoscaleZon:
            self._shared_z_axes.clean()
            z0, z1 = self.zz_dataLim.intervalx
            zlocator = self.zaxis.get_major_locator()
            try:
                z0, z1 = zlocator.nonsingular(z0, z1)
            except AttributeError:
                z0, z1 = mtransforms.nonsingular(z0, z1, increasing=False,
                                                         expander=0.05)
            if self._zmargin > 0:
                delta = (z1 - z0) * self._zmargin
                z0 -= delta
                z1 += delta
            if not _tight:
                z0, z1 = zlocator.view_limits(z0, z1)
            self.set_zbound(z0, z1)

    def get_w_lims(self):
        '''Get 3D world limits.'''
        minx, maxx = self.get_xlim3d()
        miny, maxy = self.get_ylim3d()
        minz, maxz = self.get_zlim3d()
        return minx, maxx, miny, maxy, minz, maxz

    def _determine_lims(self, xmin=None, xmax=None, *args, **kwargs):
        if xmax is None and cbook.iterable(xmin):
            xmin, xmax = xmin
        if xmin == xmax:
            xmin -= 0.05
            xmax += 0.05
        return (xmin, xmax)

    def set_xlim3d(self, left=None, right=None, emit=True, auto=False,
                   *, xmin=None, xmax=None):
        """
        Set 3D x limits.

        See :meth:`matplotlib.axes.Axes.set_xlim` for full documentation.

        """
        if right is None and cbook.iterable(left):
            left, right = left
        if xmin is not None:
            cbook.warn_deprecated('3.0', name='`xmin`',
                                  alternative='`left`', obj_type='argument')
            if left is not None:
                raise TypeError('Cannot pass both `xmin` and `left`')
            left = xmin
        if xmax is not None:
            cbook.warn_deprecated('3.0', name='`xmax`',
                                  alternative='`right`', obj_type='argument')
            if right is not None:
                raise TypeError('Cannot pass both `xmax` and `right`')
            right = xmax

        self._process_unit_info(xdata=(left, right))
        left = self._validate_converted_limits(left, self.convert_xunits)
        right = self._validate_converted_limits(right, self.convert_xunits)

        old_left, old_right = self.get_xlim()
        if left is None:
            left = old_left
        if right is None:
            right = old_right

        if left == right:
            warnings.warn(('Attempting to set identical left==right results\n'
                     'in singular transformations; automatically expanding.\n'
                     'left=%s, right=%s') % (left, right))
        left, right = mtransforms.nonsingular(left, right, increasing=False)
        left, right = self.xaxis.limit_range_for_scale(left, right)
        self.xy_viewLim.intervalx = (left, right)

        if auto is not None:
            self._autoscaleXon = bool(auto)

        if emit:
            self.callbacks.process('xlim_changed', self)
            # Call all of the other x-axes that are shared with this one
            for other in self._shared_x_axes.get_siblings(self):
                if other is not self:
                    other.set_xlim(self.xy_viewLim.intervalx,
                                            emit=False, auto=auto)
                    if (other.figure != self.figure and
                        other.figure.canvas is not None):
                        other.figure.canvas.draw_idle()
        self.stale = True
        return left, right
    set_xlim = set_xlim3d

    def set_ylim3d(self, bottom=None, top=None, emit=True, auto=False,
                   *, ymin=None, ymax=None):
        """
        Set 3D y limits.

        See :meth:`matplotlib.axes.Axes.set_ylim` for full documentation.

        """
        if top is None and cbook.iterable(bottom):
            bottom, top = bottom
        if ymin is not None:
            cbook.warn_deprecated('3.0', name='`ymin`',
                                  alternative='`bottom`', obj_type='argument')
            if bottom is not None:
                raise TypeError('Cannot pass both `ymin` and `bottom`')
            bottom = ymin
        if ymax is not None:
            cbook.warn_deprecated('3.0', name='`ymax`',
                                  alternative='`top`', obj_type='argument')
            if top is not None:
                raise TypeError('Cannot pass both `ymax` and `top`')
            top = ymax

        self._process_unit_info(ydata=(bottom, top))
        bottom = self._validate_converted_limits(bottom, self.convert_yunits)
        top = self._validate_converted_limits(top, self.convert_yunits)

        old_bottom, old_top = self.get_ylim()
        if bottom is None:
            bottom = old_bottom
        if top is None:
            top = old_top

        if top == bottom:
            warnings.warn(('Attempting to set identical bottom==top results\n'
                     'in singular transformations; automatically expanding.\n'
                     'bottom=%s, top=%s') % (bottom, top))
        bottom, top = mtransforms.nonsingular(bottom, top, increasing=False)
        bottom, top = self.yaxis.limit_range_for_scale(bottom, top)
        self.xy_viewLim.intervaly = (bottom, top)

        if auto is not None:
            self._autoscaleYon = bool(auto)

        if emit:
            self.callbacks.process('ylim_changed', self)
            # Call all of the other y-axes that are shared with this one
            for other in self._shared_y_axes.get_siblings(self):
                if other is not self:
                    other.set_ylim(self.xy_viewLim.intervaly,
                                            emit=False, auto=auto)
                    if (other.figure != self.figure and
                        other.figure.canvas is not None):
                        other.figure.canvas.draw_idle()
        self.stale = True
        return bottom, top
    set_ylim = set_ylim3d

    def set_zlim3d(self, bottom=None, top=None, emit=True, auto=False,
                   *, zmin=None, zmax=None):
        """
        Set 3D z limits.

        See :meth:`matplotlib.axes.Axes.set_ylim` for full documentation

        """
        if top is None and cbook.iterable(bottom):
            bottom, top = bottom
        if zmin is not None:
            cbook.warn_deprecated('3.0', name='`zmin`',
                                  alternative='`bottom`', obj_type='argument')
            if bottom is not None:
                raise TypeError('Cannot pass both `zmin` and `bottom`')
            bottom = zmin
        if zmax is not None:
            cbook.warn_deprecated('3.0', name='`zmax`',
                                  alternative='`top`', obj_type='argument')
            if top is not None:
                raise TypeError('Cannot pass both `zmax` and `top`')
            top = zmax

        self._process_unit_info(zdata=(bottom, top))
        bottom = self._validate_converted_limits(bottom, self.convert_zunits)
        top = self._validate_converted_limits(top, self.convert_zunits)

        old_bottom, old_top = self.get_zlim()
        if bottom is None:
            bottom = old_bottom
        if top is None:
            top = old_top

        if top == bottom:
            warnings.warn(('Attempting to set identical bottom==top results\n'
                     'in singular transformations; automatically expanding.\n'
                     'bottom=%s, top=%s') % (bottom, top))
        bottom, top = mtransforms.nonsingular(bottom, top, increasing=False)
        bottom, top = self.zaxis.limit_range_for_scale(bottom, top)
        self.zz_viewLim.intervalx = (bottom, top)

        if auto is not None:
            self._autoscaleZon = bool(auto)

        if emit:
            self.callbacks.process('zlim_changed', self)
            # Call all of the other y-axes that are shared with this one
            for other in self._shared_z_axes.get_siblings(self):
                if other is not self:
                    other.set_zlim(self.zz_viewLim.intervalx,
                                            emit=False, auto=auto)
                    if (other.figure != self.figure and
                        other.figure.canvas is not None):
                        other.figure.canvas.draw_idle()
        self.stale = True
        return bottom, top
    set_zlim = set_zlim3d

    def get_xlim3d(self):
        return tuple(self.xy_viewLim.intervalx)
    get_xlim3d.__doc__ = maxes.Axes.get_xlim.__doc__
    get_xlim = get_xlim3d
    if get_xlim.__doc__ is not None:
        get_xlim.__doc__ += """
            .. versionchanged :: 1.1.0
                This function now correctly refers to the 3D x-limits
            """

    def get_ylim3d(self):
        return tuple(self.xy_viewLim.intervaly)
    get_ylim3d.__doc__ = maxes.Axes.get_ylim.__doc__
    get_ylim = get_ylim3d
    if get_ylim.__doc__ is not None:
        get_ylim.__doc__ += """
            .. versionchanged :: 1.1.0
                This function now correctly refers to the 3D y-limits.
            """

    def get_zlim3d(self):
        '''Get 3D z limits.'''
        return tuple(self.zz_viewLim.intervalx)
    get_zlim = get_zlim3d

    def get_zscale(self):
        """
        Return the zaxis scale string %s

        .. versionadded :: 1.1.0
            This function was added, but not tested. Please report any bugs.
        """ % (", ".join(mscale.get_scale_names()))
        return self.zaxis.get_scale()

    # We need to slightly redefine these to pass scalez=False
    # to their calls of autoscale_view.
    def set_xscale(self, value, **kwargs):
        self.xaxis._set_scale(value, **kwargs)
        self.autoscale_view(scaley=False, scalez=False)
        self._update_transScale()
    if maxes.Axes.set_xscale.__doc__ is not None:
        set_xscale.__doc__ = maxes.Axes.set_xscale.__doc__ + """

            .. versionadded :: 1.1.0
                This function was added, but not tested. Please report any bugs.
            """

    def set_yscale(self, value, **kwargs):
        self.yaxis._set_scale(value, **kwargs)
        self.autoscale_view(scalex=False, scalez=False)
        self._update_transScale()
        self.stale = True
    if maxes.Axes.set_yscale.__doc__ is not None:
        set_yscale.__doc__ = maxes.Axes.set_yscale.__doc__ + """

            .. versionadded :: 1.1.0
                This function was added, but not tested. Please report any bugs.
            """

    @docstring.dedent_interpd
    def set_zscale(self, value, **kwargs):
        """
        Set the scaling of the z-axis: %(scale)s

        ACCEPTS: [%(scale)s]

        Different kwargs are accepted, depending on the scale:
        %(scale_docs)s

        .. note ::
            Currently, Axes3D objects only supports linear scales.
            Other scales may or may not work, and support for these
            is improving with each release.

        .. versionadded :: 1.1.0
            This function was added, but not tested. Please report any bugs.
        """
        self.zaxis._set_scale(value, **kwargs)
        self.autoscale_view(scalex=False, scaley=False)
        self._update_transScale()
        self.stale = True

    def set_zticks(self, *args, **kwargs):
        """
        Set z-axis tick locations.
        See :meth:`matplotlib.axes.Axes.set_yticks` for more details.

        .. note::
            Minor ticks are not supported.

        .. versionadded:: 1.1.0
        """
        return self.zaxis.set_ticks(*args, **kwargs)

    def get_zticks(self, minor=False):
        """
        Return the z ticks as a list of locations
        See :meth:`matplotlib.axes.Axes.get_yticks` for more details.

        .. note::
            Minor ticks are not supported.

        .. versionadded:: 1.1.0
        """
        return self.zaxis.get_ticklocs(minor=minor)

    def get_zmajorticklabels(self):
        """
        Get the ztick labels as a list of Text instances

        .. versionadded :: 1.1.0
        """
        return cbook.silent_list('Text zticklabel',
                                 self.zaxis.get_majorticklabels())

    def get_zminorticklabels(self):
        """
        Get the ztick labels as a list of Text instances

        .. note::
            Minor ticks are not supported. This function was added
            only for completeness.

        .. versionadded :: 1.1.0
        """
        return cbook.silent_list('Text zticklabel',
                                 self.zaxis.get_minorticklabels())

    def set_zticklabels(self, *args, **kwargs):
        """
        Set z-axis tick labels.
        See :meth:`matplotlib.axes.Axes.set_yticklabels` for more details.

        .. note::
            Minor ticks are not supported by Axes3D objects.

        .. versionadded:: 1.1.0
        """
        return self.zaxis.set_ticklabels(*args, **kwargs)

    def get_zticklabels(self, minor=False):
        """
        Get ztick labels as a list of Text instances.
        See :meth:`matplotlib.axes.Axes.get_yticklabels` for more details.

        .. note::
            Minor ticks are not supported.

        .. versionadded:: 1.1.0
        """
        return cbook.silent_list('Text zticklabel',
                                 self.zaxis.get_ticklabels(minor=minor))

    def zaxis_date(self, tz=None):
        """
        Sets up z-axis ticks and labels that treat the z data as dates.

        *tz* is a timezone string or :class:`tzinfo` instance.
        Defaults to rc value.

        .. note::
            This function is merely provided for completeness.
            Axes3D objects do not officially support dates for ticks,
            and so this may or may not work as expected.

        .. versionadded :: 1.1.0
            This function was added, but not tested. Please report any bugs.
        """
        self.zaxis.axis_date(tz)

    def get_zticklines(self):
        """
        Get ztick lines as a list of Line2D instances.
        Note that this function is provided merely for completeness.
        These lines are re-calculated as the display changes.

        .. versionadded:: 1.1.0
        """
        return self.zaxis.get_ticklines()

    def clabel(self, *args, **kwargs):
        """
        This function is currently not implemented for 3D axes.
        Returns *None*.
        """
        return None

    def view_init(self, elev=None, azim=None):
        """
        Set the elevation and azimuth of the axes.

        This can be used to rotate the axes programmatically.

        'elev' stores the elevation angle in the z plane.
        'azim' stores the azimuth angle in the x,y plane.

        if elev or azim are None (default), then the initial value
        is used which was specified in the :class:`Axes3D` constructor.
        """

        self.dist = 10

        if elev is None:
            self.elev = self.initial_elev
        else:
            self.elev = elev

        if azim is None:
            self.azim = self.initial_azim
        else:
            self.azim = azim

    def set_proj_type(self, proj_type):
        """
        Set the projection type.

        Parameters
        ----------
        proj_type : str
            Type of projection, accepts 'persp' and 'ortho'.

        """
        if proj_type == 'persp':
            self._projection = proj3d.persp_transformation
        elif proj_type == 'ortho':
            self._projection = proj3d.ortho_transformation
        else:
            raise ValueError("unrecognized projection: %s" % proj_type)

    def get_proj(self):
        """
        Create the projection matrix from the current viewing position.

        elev stores the elevation angle in the z plane
        azim stores the azimuth angle in the x,y plane

        dist is the distance of the eye viewing point from the object
        point.

        """
        relev, razim = np.pi * self.elev/180, np.pi * self.azim/180

        xmin, xmax = self.get_xlim3d()
        ymin, ymax = self.get_ylim3d()
        zmin, zmax = self.get_zlim3d()

        # transform to uniform world coordinates 0-1.0,0-1.0,0-1.0
        worldM = proj3d.world_transformation(xmin, xmax,
                                             ymin, ymax,
                                             zmin, zmax)

        # look into the middle of the new coordinates
        R = np.array([0.5, 0.5, 0.5])

        xp = R[0] + np.cos(razim) * np.cos(relev) * self.dist
        yp = R[1] + np.sin(razim) * np.cos(relev) * self.dist
        zp = R[2] + np.sin(relev) * self.dist
        E = np.array((xp, yp, zp))

        self.eye = E
        self.vvec = R - E
        self.vvec = self.vvec / proj3d.mod(self.vvec)

        if abs(relev) > np.pi/2:
            # upside down
            V = np.array((0, 0, -1))
        else:
            V = np.array((0, 0, 1))
        zfront, zback = -self.dist, self.dist

        viewM = proj3d.view_transformation(E, R, V)
        projM = self._projection(zfront, zback)
        M0 = np.dot(viewM, worldM)
        M = np.dot(projM, M0)
        return M

    def mouse_init(self, rotate_btn=1, zoom_btn=3):
        """Initializes mouse button callbacks to enable 3D rotation of
        the axes.  Also optionally sets the mouse buttons for 3D rotation
        and zooming.

        ============  =======================================================
        Argument      Description
        ============  =======================================================
        *rotate_btn*  The integer or list of integers specifying which mouse
                      button or buttons to use for 3D rotation of the axes.
                      Default = 1.

        *zoom_btn*    The integer or list of integers specifying which mouse
                      button or buttons to use to zoom the 3D axes.
                      Default = 3.
        ============  =======================================================

        """
        self.button_pressed = None
        canv = self.figure.canvas
        if canv is not None:
            c1 = canv.mpl_connect('motion_notify_event', self._on_move)
            c2 = canv.mpl_connect('button_press_event', self._button_press)
            c3 = canv.mpl_connect('button_release_event', self._button_release)
            self._cids = [c1, c2, c3]
        else:
            warnings.warn(
                "Axes3D.figure.canvas is 'None', mouse rotation disabled.  "
                "Set canvas then call Axes3D.mouse_init().")

        # coerce scalars into array-like, then convert into
        # a regular list to avoid comparisons against None
        # which breaks in recent versions of numpy.
        self._rotate_btn = np.atleast_1d(rotate_btn).tolist()
        self._zoom_btn = np.atleast_1d(zoom_btn).tolist()

    def can_zoom(self):
        """
        Return *True* if this axes supports the zoom box button functionality.

        3D axes objects do not use the zoom box button.
        """
        return False

    def can_pan(self):
        """
        Return *True* if this axes supports the pan/zoom button functionality.

        3D axes objects do not use the pan/zoom button.
        """
        return False

    def cla(self):
        """
        Clear axes
        """
        # Disabling mouse interaction might have been needed a long
        # time ago, but I can't find a reason for it now - BVR (2012-03)
        #self.disable_mouse_rotation()
        super().cla()
        self.zaxis.cla()

        if self._sharez is not None:
            self.zaxis.major = self._sharez.zaxis.major
            self.zaxis.minor = self._sharez.zaxis.minor
            z0, z1 = self._sharez.get_zlim()
            self.set_zlim(z0, z1, emit=False, auto=None)
            self.zaxis._set_scale(self._sharez.zaxis.get_scale())
        else:
            self.zaxis._set_scale('linear')
            try:
                self.set_zlim(0, 1)
            except TypeError:
                pass

        self._autoscaleZon = True
        self._zmargin = 0

        self.grid(rcParams['axes3d.grid'])

    def disable_mouse_rotation(self):
        """Disable mouse button callbacks.
        """
        # Disconnect the various events we set.
        for cid in self._cids:
            self.figure.canvas.mpl_disconnect(cid)

        self._cids = []

    def _button_press(self, event):
        if event.inaxes == self:
            self.button_pressed = event.button
            self.sx, self.sy = event.xdata, event.ydata

    def _button_release(self, event):
        self.button_pressed = None

    def format_zdata(self, z):
        """
        Return *z* string formatted.  This function will use the
        :attr:`fmt_zdata` attribute if it is callable, else will fall
        back on the zaxis major formatter
        """
        try: return self.fmt_zdata(z)
        except (AttributeError, TypeError):
            func = self.zaxis.get_major_formatter().format_data_short
            val = func(z)
            return val

    def format_coord(self, xd, yd):
        """
        Given the 2D view coordinates attempt to guess a 3D coordinate.
        Looks for the nearest edge to the point and then assumes that
        the point is at the same z location as the nearest point on the edge.
        """

        if self.M is None:
            return ''

        if self.button_pressed in self._rotate_btn:
            return 'azimuth=%d deg, elevation=%d deg ' % (self.azim, self.elev)
            # ignore xd and yd and display angles instead

        # nearest edge
        p0, p1 = min(self.tunit_edges(),
                     key=lambda edge: proj3d.line2d_seg_dist(
                         edge[0], edge[1], (xd, yd)))

        # scale the z value to match
        x0, y0, z0 = p0
        x1, y1, z1 = p1
        d0 = np.hypot(x0-xd, y0-yd)
        d1 = np.hypot(x1-xd, y1-yd)
        dt = d0+d1
        z = d1/dt * z0 + d0/dt * z1

        x, y, z = proj3d.inv_transform(xd, yd, z, self.M)

        xs = self.format_xdata(x)
        ys = self.format_ydata(y)
        zs = self.format_zdata(z)
        return 'x=%s, y=%s, z=%s' % (xs, ys, zs)

    def _on_move(self, event):
        """Mouse moving

        button-1 rotates by default.  Can be set explicitly in mouse_init().
        button-3 zooms by default.  Can be set explicitly in mouse_init().
        """

        if not self.button_pressed:
            return

        if self.M is None:
            return

        x, y = event.xdata, event.ydata
        # In case the mouse is out of bounds.
        if x is None:
            return

        dx, dy = x - self.sx, y - self.sy
        w = self._pseudo_w
        h = self._pseudo_h
        self.sx, self.sy = x, y

        # Rotation
        if self.button_pressed in self._rotate_btn:
            # rotate viewing point
            # get the x and y pixel coords
            if dx == 0 and dy == 0:
                return
            self.elev = art3d.norm_angle(self.elev - (dy/h)*180)
            self.azim = art3d.norm_angle(self.azim - (dx/w)*180)
            self.get_proj()
            self.stale = True
            self.figure.canvas.draw_idle()

#        elif self.button_pressed == 2:
            # pan view
            # project xv,yv,zv -> xw,yw,zw
            # pan
#            pass

        # Zoom
        elif self.button_pressed in self._zoom_btn:
            # zoom view
            # hmmm..this needs some help from clipping....
            minx, maxx, miny, maxy, minz, maxz = self.get_w_lims()
            df = 1-((h - dy)/h)
            dx = (maxx-minx)*df
            dy = (maxy-miny)*df
            dz = (maxz-minz)*df
            self.set_xlim3d(minx - dx, maxx + dx)
            self.set_ylim3d(miny - dy, maxy + dy)
            self.set_zlim3d(minz - dz, maxz + dz)
            self.get_proj()
            self.figure.canvas.draw_idle()

    def set_zlabel(self, zlabel, fontdict=None, labelpad=None, **kwargs):
        '''
        Set zlabel.  See doc for :meth:`set_ylabel` for description.

        '''
        if labelpad is not None : self.zaxis.labelpad = labelpad
        return self.zaxis.set_label_text(zlabel, fontdict, **kwargs)

    def get_zlabel(self):
        """
        Get the z-label text string.

        .. versionadded :: 1.1.0
            This function was added, but not tested. Please report any bugs.
        """
        label = self.zaxis.get_label()
        return label.get_text()

    #### Axes rectangle characteristics

    def get_frame_on(self):
        """
        Get whether the 3D axes panels are drawn.

        .. versionadded :: 1.1.0
        """
        return self._frameon

    def set_frame_on(self, b):
        """
        Set whether the 3D axes panels are drawn.

        .. versionadded :: 1.1.0

        Parameters
        ----------
        b : bool
            .. ACCEPTS: bool
        """
        self._frameon = bool(b)
        self.stale = True

    def get_axisbelow(self):
        """
        Get whether axis below is true or not.

        For axes3d objects, this will always be *True*

        .. versionadded :: 1.1.0
            This function was added for completeness.
        """
        return True

    def set_axisbelow(self, b):
        """
        Set whether axis ticks and gridlines are above or below most artists.

        For axes3d objects, this will ignore any settings and just use *True*

        .. versionadded :: 1.1.0
            This function was added for completeness.

        Parameters
        ----------
        b : bool
            .. ACCEPTS: bool
        """
        self._axisbelow = True
        self.stale = True

    def grid(self, b=True, **kwargs):
        '''
        Set / unset 3D grid.

        .. note::

            Currently, this function does not behave the same as
            :meth:`matplotlib.axes.Axes.grid`, but it is intended to
            eventually support that behavior.

        .. versionchanged :: 1.1.0
            This function was changed, but not tested. Please report any bugs.
        '''
        # TODO: Operate on each axes separately
        if len(kwargs):
            b = True
        self._draw_grid = cbook._string_to_bool(b)
        self.stale = True

    def ticklabel_format(
            self, *, style='', scilimits=None, useOffset=None, axis='both'):
        """
        Convenience method for manipulating the ScalarFormatter
        used by default for linear axes in Axed3D objects.

        See :meth:`matplotlib.axes.Axes.ticklabel_format` for full
        documentation.  Note that this version applies to all three
        axes of the Axes3D object.  Therefore, the *axis* argument
        will also accept a value of 'z' and the value of 'both' will
        apply to all three axes.

        .. versionadded :: 1.1.0
            This function was added, but not tested. Please report any bugs.
        """
        style = style.lower()
        axis = axis.lower()
        if scilimits is not None:
            try:
                m, n = scilimits
                m+n+1  # check that both are numbers
            except (ValueError, TypeError):
                raise ValueError("scilimits must be a sequence of 2 integers")
        if style[:3] == 'sci':
            sb = True
        elif style == 'plain':
            sb = False
        elif style == '':
            sb = None
        else:
            raise ValueError("%s is not a valid style value")
        try:
            if sb is not None:
                if axis in ['both', 'z']:
                    self.xaxis.major.formatter.set_scientific(sb)
                if axis in ['both', 'y']:
                    self.yaxis.major.formatter.set_scientific(sb)
                if axis in ['both', 'z'] :
                    self.zaxis.major.formatter.set_scientific(sb)
            if scilimits is not None:
                if axis in ['both', 'x']:
                    self.xaxis.major.formatter.set_powerlimits(scilimits)
                if axis in ['both', 'y']:
                    self.yaxis.major.formatter.set_powerlimits(scilimits)
                if axis in ['both', 'z']:
                    self.zaxis.major.formatter.set_powerlimits(scilimits)
            if useOffset is not None:
                if axis in ['both', 'x']:
                    self.xaxis.major.formatter.set_useOffset(useOffset)
                if axis in ['both', 'y']:
                    self.yaxis.major.formatter.set_useOffset(useOffset)
                if axis in ['both', 'z']:
                    self.zaxis.major.formatter.set_useOffset(useOffset)
        except AttributeError:
            raise AttributeError(
                "This method only works with the ScalarFormatter.")

    def locator_params(self, axis='both', tight=None, **kwargs):
        """
        Convenience method for controlling tick locators.

        See :meth:`matplotlib.axes.Axes.locator_params` for full
        documentation  Note that this is for Axes3D objects,
        therefore, setting *axis* to 'both' will result in the
        parameters being set for all three axes.  Also, *axis*
        can also take a value of 'z' to apply parameters to the
        z axis.

        .. versionadded :: 1.1.0
            This function was added, but not tested. Please report any bugs.
        """
        _x = axis in ['x', 'both']
        _y = axis in ['y', 'both']
        _z = axis in ['z', 'both']
        if _x:
            self.xaxis.get_major_locator().set_params(**kwargs)
        if _y:
            self.yaxis.get_major_locator().set_params(**kwargs)
        if _z:
            self.zaxis.get_major_locator().set_params(**kwargs)
        self.autoscale_view(tight=tight, scalex=_x, scaley=_y, scalez=_z)

    def tick_params(self, axis='both', **kwargs):
        """
        Convenience method for changing the appearance of ticks and
        tick labels.

        See :meth:`matplotlib.axes.Axes.tick_params` for more complete
        documentation.

        The only difference is that setting *axis* to 'both' will
        mean that the settings are applied to all three axes. Also,
        the *axis* parameter also accepts a value of 'z', which
        would mean to apply to only the z-axis.

        Also, because of how Axes3D objects are drawn very differently
        from regular 2D axes, some of these settings may have
        ambiguous meaning.  For simplicity, the 'z' axis will
        accept settings as if it was like the 'y' axis.

        .. note::
            While this function is currently implemented, the core part
            of the Axes3D object may ignore some of these settings.
            Future releases will fix this. Priority will be given to
            those who file bugs.

        .. versionadded :: 1.1.0
            This function was added, but not tested. Please report any bugs.
        """
        super().tick_params(axis, **kwargs)
        if axis in ['z', 'both'] :
            zkw = dict(kwargs)
            zkw.pop('top', None)
            zkw.pop('bottom', None)
            zkw.pop('labeltop', None)
            zkw.pop('labelbottom', None)
            self.zaxis.set_tick_params(**zkw)

    ### data limits, ticks, tick labels, and formatting

    def invert_zaxis(self):
        """
        Invert the z-axis.

        .. versionadded :: 1.1.0
            This function was added, but not tested. Please report any bugs.
        """
        bottom, top = self.get_zlim()
        self.set_zlim(top, bottom, auto=None)

    def zaxis_inverted(self):
        '''
        Returns True if the z-axis is inverted.

        .. versionadded :: 1.1.0
            This function was added, but not tested. Please report any bugs.
        '''
        bottom, top = self.get_zlim()
        return top < bottom

    def get_zbound(self):
        """
        Returns the z-axis numerical bounds where::

          lowerBound < upperBound

        .. versionadded :: 1.1.0
            This function was added, but not tested. Please report any bugs.
        """
        bottom, top = self.get_zlim()
        if bottom < top:
            return bottom, top
        else:
            return top, bottom

    def set_zbound(self, lower=None, upper=None):
        """
        Set the lower and upper numerical bounds of the z-axis.
        This method will honor axes inversion regardless of parameter order.
        It will not change the :attr:`_autoscaleZon` attribute.

        .. versionadded :: 1.1.0
            This function was added, but not tested. Please report any bugs.
        """
        if upper is None and cbook.iterable(lower):
            lower,upper = lower

        old_lower,old_upper = self.get_zbound()

        if lower is None: lower = old_lower
        if upper is None: upper = old_upper

        if self.zaxis_inverted():
            if lower < upper:
                self.set_zlim(upper, lower, auto=None)
            else:
                self.set_zlim(lower, upper, auto=None)
        else :
            if lower < upper:
                self.set_zlim(lower, upper, auto=None)
            else :
                self.set_zlim(upper, lower, auto=None)

    def text(self, x, y, z, s, zdir=None, **kwargs):
        '''
        Add text to the plot. kwargs will be passed on to Axes.text,
        except for the `zdir` keyword, which sets the direction to be
        used as the z direction.
        '''
        text = super().text(x, y, s, **kwargs)
        art3d.text_2d_to_3d(text, z, zdir)
        return text

    text3D = text
    text2D = Axes.text

    def plot(self, xs, ys, *args, zdir='z', **kwargs):
        '''
        Plot 2D or 3D data.

        ==========  ================================================
        Argument    Description
        ==========  ================================================
        *xs*, *ys*  x, y coordinates of vertices

        *zs*        z value(s), either one for all points or one for
                    each point.
        *zdir*      Which direction to use as z ('x', 'y' or 'z')
                    when plotting a 2D set.
        ==========  ================================================

        Other arguments are passed on to
        :func:`~matplotlib.axes.Axes.plot`
        '''
        had_data = self.has_data()

        # `zs` can be passed positionally or as keyword; checking whether
        # args[0] is a string matches the behavior of 2D `plot` (via
        # `_process_plot_var_args`).
        if args and not isinstance(args[0], six.string_types):
            zs = args[0]
            args = args[1:]
            if 'zs' in kwargs:
                raise TypeError("plot() for multiple values for argument 'z'")
        else:
            zs = kwargs.pop('zs', 0)

        # Match length
        zs = np.broadcast_to(zs, len(xs))

        lines = super().plot(xs, ys, *args, **kwargs)
        for line in lines:
            art3d.line_2d_to_3d(line, zs=zs, zdir=zdir)

        xs, ys, zs = art3d.juggle_axes(xs, ys, zs, zdir)
        self.auto_scale_xyz(xs, ys, zs, had_data)
        return lines

    plot3D = plot

    def plot_surface(self, X, Y, Z, *args, norm=None, vmin=None,
                     vmax=None, lightsource=None, **kwargs):
        """
        Create a surface plot.

        By default it will be colored in shades of a solid color, but it also
        supports color mapping by supplying the *cmap* argument.

        .. note::

           The *rcount* and *ccount* kwargs, which both default to 50,
           determine the maximum number of samples used in each direction.  If
           the input data is larger, it will be downsampled (by slicing) to
           these numbers of points.

        Parameters
        ----------
        X, Y, Z : 2d arrays
            Data values.

        rcount, ccount : int
            Maximum number of samples used in each direction.  If the input
            data is larger, it will be downsampled (by slicing) to these
            numbers of points.  Defaults to 50.

            .. versionadded:: 2.0

        rstride, cstride : int
            Downsampling stride in each direction.  These arguments are
            mutually exclusive with *rcount* and *ccount*.  If only one of
            *rstride* or *cstride* is set, the other defaults to 10.

            'classic' mode uses a default of ``rstride = cstride = 10`` instead
            of the new default of ``rcount = ccount = 50``.

        color : color-like
            Color of the surface patches.

        cmap : Colormap
            Colormap of the surface patches.

        facecolors : array-like of colors.
            Colors of each individual patch.

        norm : Normalize
            Normalization for the colormap.

        vmin, vmax : float
            Bounds for the normalization.

        shade : bool
            Whether to shade the face colors.

        **kwargs :
            Other arguments are forwarded to `.Poly3DCollection`.
        """

        had_data = self.has_data()

        if Z.ndim != 2:
            raise ValueError("Argument Z must be 2-dimensional.")
        # TODO: Support masked arrays
        X, Y, Z = np.broadcast_arrays(X, Y, Z)
        rows, cols = Z.shape

        has_stride = 'rstride' in kwargs or 'cstride' in kwargs
        has_count = 'rcount' in kwargs or 'ccount' in kwargs

        if has_stride and has_count:
            raise ValueError("Cannot specify both stride and count arguments")

        rstride = kwargs.pop('rstride', 10)
        cstride = kwargs.pop('cstride', 10)
        rcount = kwargs.pop('rcount', 50)
        ccount = kwargs.pop('ccount', 50)

        if rcParams['_internal.classic_mode']:
            # Strides have priority over counts in classic mode.
            # So, only compute strides from counts
            # if counts were explicitly given
            compute_strides = has_count
        else:
            # If the strides are provided then it has priority.
            # Otherwise, compute the strides from the counts.
            compute_strides = not has_stride

        if compute_strides:
            rstride = int(max(np.ceil(rows / rcount), 1))
            cstride = int(max(np.ceil(cols / ccount), 1))

        if 'facecolors' in kwargs:
            fcolors = kwargs.pop('facecolors')
        else:
            color = kwargs.pop('color', None)
            if color is None:
                color = self._get_lines.get_next_color()
            color = np.array(mcolors.to_rgba(color))
            fcolors = None

        cmap = kwargs.get('cmap', None)
        shade = kwargs.pop('shade', cmap is None)

        # Shade the data
        if shade and cmap is not None and fcolors is not None:
            fcolors = self._shade_colors_lightsource(Z, cmap, lightsource)

        # evenly spaced, and including both endpoints
        row_inds = list(range(0, rows-1, rstride)) + [rows-1]
        col_inds = list(range(0, cols-1, cstride)) + [cols-1]

        colset = []  # the sampled facecolor
        polys = []
<<<<<<< HEAD
        for rs, rs_next in zip(row_inds[:-1], row_inds[1:]):
            for cs, cs_next in zip(col_inds[:-1], col_inds[1:]):
                ps = [
                    # +1 ensures we share edges between polygons
                    cbook._array_perimeter(a[rs:rs_next+1, cs:cs_next+1])
                    for a in (X, Y, Z)
                ]
                # ps = np.stack(ps, axis=-1)
                ps = np.array(ps).T
                polys.append(ps)
=======
        # Only need these vectors to shade if there is no cmap
        if cmap is None and shade :
            totpts = int(np.ceil((rows - 1) / rstride) *
                         np.ceil((cols - 1) / cstride))
            v1 = np.empty((totpts, 3))
            v2 = np.empty((totpts, 3))
            # This indexes the vertex points
            which_pt = 0


        #colset contains the data for coloring: either average z or the facecolor
        colset = []
        for rs in range(0, rows-1, rstride):
            for cs in range(0, cols-1, cstride):
                ps = []
                for a in (X, Y, Z):
                    ztop = a[rs,cs:min(cols, cs+cstride+1)]
                    zleft = a[rs+1:min(rows, rs+rstride+1),
                              min(cols-1, cs+cstride)]
                    zbase = a[min(rows-1, rs+rstride), cs:min(cols, cs+cstride+1):][::-1]
                    zright = a[rs:min(rows-1, rs+rstride):, cs][::-1]
                    z = np.concatenate((ztop, zleft, zbase, zright))
                    ps.append(z)

                # The construction leaves the array with duplicate points, which
                # are removed here.
                ps = list(zip(*ps))
                ps2 = [ps[0]] + [ps[i] for i in range(1, len(ps)) if ps[i] != ps[i-1]]
                avgzsum = sum(p[2] for p in ps2)
                polys.append(ps2)
>>>>>>> c20b0c2b

                if fcolors is not None:
                    colset.append(fcolors[rs][cs])

        def get_normals(polygons):
            """
            Takes a list of polygons and return an array of their normals
            """
            v1 = np.empty((len(polygons), 3))
            v2 = np.empty((len(polygons), 3))
            for poly_i, ps in enumerate(polygons):
                # pick three points around the polygon at which to find the normal
                # doesn't vectorize because polygons is jagged
                i1, i2, i3 = 0, len(ps)//3, 2*len(ps)//3
                v1[poly_i, :] = ps[i1, :] - ps[i2, :]
                v2[poly_i, :] = ps[i2, :] - ps[i3, :]
            return np.cross(v1, v2)

        # note that the striding causes some polygons to have more coordinates
        # than others
        polyc = art3d.Poly3DCollection(polys, *args, **kwargs)

        if fcolors is not None:
            if shade:
                colset = self._shade_colors(colset, get_normals(polys))
            polyc.set_facecolors(colset)
            polyc.set_edgecolors(colset)
        elif cmap:
            # doesn't vectorize because polys is jagged
            avg_z = np.array([ps[:,2].mean() for ps in polys])
            polyc.set_array(avg_z)
            if vmin is not None or vmax is not None:
                polyc.set_clim(vmin, vmax)
            if norm is not None:
                polyc.set_norm(norm)
        else:
            if shade:
                colset = self._shade_colors(color, get_normals(polys))
            else:
                colset = color
            polyc.set_facecolors(colset)

        self.add_collection(polyc)
        self.auto_scale_xyz(X, Y, Z, had_data)

        return polyc

    def _generate_normals(self, polygons):
        '''
        Generate normals for polygons by using the first three points.
        This normal of course might not make sense for polygons with
        more than three points not lying in a plane.
        '''

        normals = []
        for verts in polygons:
            v1 = np.array(verts[0]) - np.array(verts[1])
            v2 = np.array(verts[2]) - np.array(verts[0])
            normals.append(np.cross(v1, v2))
        return normals

    def _shade_colors(self, color, normals):
        '''
        Shade *color* using normal vectors given by *normals*.
        *color* can also be an array of the same length as *normals*.
        '''

        shade = np.array([np.dot(n / proj3d.mod(n), [-1, -1, 0.5])
                          if proj3d.mod(n) else np.nan
                          for n in normals])
        mask = ~np.isnan(shade)

        if len(shade[mask]) > 0:
            norm = Normalize(min(shade[mask]), max(shade[mask]))
            shade[~mask] = min(shade[mask])
            color = mcolors.to_rgba_array(color)
            # shape of color should be (M, 4) (where M is number of faces)
            # shape of shade should be (M,)
            # colors should have final shape of (M, 4)
            alpha = color[:, 3]
            colors = (0.5 + norm(shade)[:, np.newaxis] * 0.5) * color
            colors[:, 3] = alpha
        else:
            colors = np.asanyarray(color).copy()

        return colors

    def _shade_colors_lightsource(self, data, cmap, lightsource):
        if lightsource is None:
            lightsource = LightSource(azdeg=135, altdeg=55)
        return lightsource.shade(data, cmap)

    def plot_wireframe(self, X, Y, Z, *args, **kwargs):
        """
        Plot a 3D wireframe.

        .. note::

           The *rcount* and *ccount* kwargs, which both default to 50,
           determine the maximum number of samples used in each direction.  If
           the input data is larger, it will be downsampled (by slicing) to
           these numbers of points.

        Parameters
        ----------
        X, Y, Z : 2d arrays
            Data values.

        rcount, ccount : int
            Maximum number of samples used in each direction.  If the input
            data is larger, it will be downsampled (by slicing) to these
            numbers of points.  Setting a count to zero causes the data to be
            not sampled in the corresponding direction, producing a 3D line
            plot rather than a wireframe plot.  Defaults to 50.

            .. versionadded:: 2.0

        rstride, cstride : int
            Downsampling stride in each direction.  These arguments are
            mutually exclusive with *rcount* and *ccount*.  If only one of
            *rstride* or *cstride* is set, the other defaults to 1.  Setting a
            stride to zero causes the data to be not sampled in the
            corresponding direction, producing a 3D line plot rather than a
            wireframe plot.

            'classic' mode uses a default of ``rstride = cstride = 1`` instead
            of the new default of ``rcount = ccount = 50``.

        **kwargs :
            Other arguments are forwarded to `.Line3DCollection`.
        """

        had_data = self.has_data()
        if Z.ndim != 2:
            raise ValueError("Argument Z must be 2-dimensional.")
        # FIXME: Support masked arrays
        X, Y, Z = np.broadcast_arrays(X, Y, Z)
        rows, cols = Z.shape

        has_stride = 'rstride' in kwargs or 'cstride' in kwargs
        has_count = 'rcount' in kwargs or 'ccount' in kwargs

        if has_stride and has_count:
            raise ValueError("Cannot specify both stride and count arguments")

        rstride = kwargs.pop('rstride', 1)
        cstride = kwargs.pop('cstride', 1)
        rcount = kwargs.pop('rcount', 50)
        ccount = kwargs.pop('ccount', 50)

        if rcParams['_internal.classic_mode']:
            # Strides have priority over counts in classic mode.
            # So, only compute strides from counts
            # if counts were explicitly given
            if has_count:
                rstride = int(max(np.ceil(rows / rcount), 1)) if rcount else 0
                cstride = int(max(np.ceil(cols / ccount), 1)) if ccount else 0
        else:
            # If the strides are provided then it has priority.
            # Otherwise, compute the strides from the counts.
            if not has_stride:
                rstride = int(max(np.ceil(rows / rcount), 1)) if rcount else 0
                cstride = int(max(np.ceil(cols / ccount), 1)) if ccount else 0

        # We want two sets of lines, one running along the "rows" of
        # Z and another set of lines running along the "columns" of Z.
        # This transpose will make it easy to obtain the columns.
        tX, tY, tZ = np.transpose(X), np.transpose(Y), np.transpose(Z)

        if rstride:
            rii = list(range(0, rows, rstride))
            # Add the last index only if needed
            if rows > 0 and rii[-1] != (rows - 1):
                rii += [rows-1]
        else:
            rii = []
        if cstride:
            cii = list(range(0, cols, cstride))
            # Add the last index only if needed
            if cols > 0 and cii[-1] != (cols - 1):
                cii += [cols-1]
        else:
            cii = []

        if rstride == 0 and cstride == 0:
            raise ValueError("Either rstride or cstride must be non zero")

        # If the inputs were empty, then just
        # reset everything.
        if Z.size == 0:
            rii = []
            cii = []

        xlines = [X[i] for i in rii]
        ylines = [Y[i] for i in rii]
        zlines = [Z[i] for i in rii]

        txlines = [tX[i] for i in cii]
        tylines = [tY[i] for i in cii]
        tzlines = [tZ[i] for i in cii]

        lines = ([list(zip(xl, yl, zl))
                  for xl, yl, zl in zip(xlines, ylines, zlines)]
                + [list(zip(xl, yl, zl))
                   for xl, yl, zl in zip(txlines, tylines, tzlines)])

        linec = art3d.Line3DCollection(lines, *args, **kwargs)
        self.add_collection(linec)
        self.auto_scale_xyz(X, Y, Z, had_data)

        return linec

    def plot_trisurf(self, *args, color=None, norm=None, vmin=None, vmax=None,
                     lightsource=None, **kwargs):
        """
        ============= ================================================
        Argument      Description
        ============= ================================================
        *X*, *Y*, *Z* Data values as 1D arrays
        *color*       Color of the surface patches
        *cmap*        A colormap for the surface patches.
        *norm*        An instance of Normalize to map values to colors
        *vmin*        Minimum value to map
        *vmax*        Maximum value to map
        *shade*       Whether to shade the facecolors
        ============= ================================================

        The (optional) triangulation can be specified in one of two ways;
        either::

          plot_trisurf(triangulation, ...)

        where triangulation is a :class:`~matplotlib.tri.Triangulation`
        object, or::

          plot_trisurf(X, Y, ...)
          plot_trisurf(X, Y, triangles, ...)
          plot_trisurf(X, Y, triangles=triangles, ...)

        in which case a Triangulation object will be created.  See
        :class:`~matplotlib.tri.Triangulation` for a explanation of
        these possibilities.

        The remaining arguments are::

          plot_trisurf(..., Z)

        where *Z* is the array of values to contour, one per point
        in the triangulation.

        Other arguments are passed on to
        :class:`~mpl_toolkits.mplot3d.art3d.Poly3DCollection`

        **Examples:**

        .. plot:: gallery/mplot3d/trisurf3d.py
        .. plot:: gallery/mplot3d/trisurf3d_2.py

        .. versionadded:: 1.2.0
            This plotting function was added for the v1.2.0 release.
        """

        had_data = self.has_data()

        # TODO: Support custom face colours
        if color is None:
            color = self._get_lines.get_next_color()
        color = np.array(mcolors.to_rgba(color))

        cmap = kwargs.get('cmap', None)
        shade = kwargs.pop('shade', cmap is None)

        tri, args, kwargs = Triangulation.get_from_args_and_kwargs(*args, **kwargs)
        if 'Z' in kwargs:
            z = np.asarray(kwargs.pop('Z'))
        else:
            z = np.asarray(args[0])
            # We do this so Z doesn't get passed as an arg to PolyCollection
            args = args[1:]

        triangles = tri.get_masked_triangles()
        xt = tri.x[triangles]
        yt = tri.y[triangles]
        zt = z[triangles]
        verts = np.stack((xt, yt, zt), axis=-1)

        polyc = art3d.Poly3DCollection(verts, *args, **kwargs)

        if cmap:
            # average over the three points of each triangle
            avg_z = verts[:, :, 2].mean(axis=1)
            polyc.set_array(avg_z)
            if vmin is not None or vmax is not None:
                polyc.set_clim(vmin, vmax)
            if norm is not None:
                polyc.set_norm(norm)
        else:
            if shade:
                v1 = verts[:, 0, :] - verts[:, 1, :]
                v2 = verts[:, 1, :] - verts[:, 2, :]
                normals = np.cross(v1, v2)
                colset = self._shade_colors(color, normals)
            else:
                colset = color
            polyc.set_facecolors(colset)

        self.add_collection(polyc)
        self.auto_scale_xyz(tri.x, tri.y, z, had_data)

        return polyc

    def _3d_extend_contour(self, cset, stride=5):
        '''
        Extend a contour in 3D by creating
        '''

        levels = cset.levels
        colls = cset.collections
        dz = (levels[1] - levels[0]) / 2

        for z, linec in zip(levels, colls):
            topverts = art3d.paths_to_3d_segments(linec.get_paths(), z - dz)
            botverts = art3d.paths_to_3d_segments(linec.get_paths(), z + dz)

            color = linec.get_color()[0]

            polyverts = []
            normals = []
            nsteps = np.round(len(topverts[0]) / stride)
            if nsteps <= 1:
                if len(topverts[0]) > 1:
                    nsteps = 2
                else:
                    continue

            stepsize = (len(topverts[0]) - 1) / (nsteps - 1)
            for i in range(int(np.round(nsteps)) - 1):
                i1 = int(np.round(i * stepsize))
                i2 = int(np.round((i + 1) * stepsize))
                polyverts.append([topverts[0][i1],
                    topverts[0][i2],
                    botverts[0][i2],
                    botverts[0][i1]])

                v1 = np.array(topverts[0][i1]) - np.array(topverts[0][i2])
                v2 = np.array(topverts[0][i1]) - np.array(botverts[0][i1])
                normals.append(np.cross(v1, v2))

            colors = self._shade_colors(color, normals)
            colors2 = self._shade_colors(color, normals)
            polycol = art3d.Poly3DCollection(polyverts,
                                             facecolors=colors,
                                             edgecolors=colors2)
            polycol.set_sort_zpos(z)
            self.add_collection3d(polycol)

        for col in colls:
            self.collections.remove(col)

    def add_contour_set(self, cset, extend3d=False, stride=5, zdir='z', offset=None):
        zdir = '-' + zdir
        if extend3d:
            self._3d_extend_contour(cset, stride)
        else:
            for z, linec in zip(cset.levels, cset.collections):
                if offset is not None:
                    z = offset
                art3d.line_collection_2d_to_3d(linec, z, zdir=zdir)

    def add_contourf_set(self, cset, zdir='z', offset=None):
        zdir = '-' + zdir
        for z, linec in zip(cset.levels, cset.collections):
            if offset is not None :
                z = offset
            art3d.poly_collection_2d_to_3d(linec, z, zdir=zdir)
            linec.set_sort_zpos(z)

    def contour(self, X, Y, Z, *args,
                extend3d=False, stride=5, zdir='z', offset=None, **kwargs):
        '''
        Create a 3D contour plot.

        ==========  ================================================
        Argument    Description
        ==========  ================================================
        *X*, *Y*,   Data values as numpy.arrays
        *Z*
        *extend3d*  Whether to extend contour in 3D (default: False)
        *stride*    Stride (step size) for extending contour
        *zdir*      The direction to use: x, y or z (default)
        *offset*    If specified plot a projection of the contour
                    lines on this position in plane normal to zdir
        ==========  ================================================

        The positional and other keyword arguments are passed on to
        :func:`~matplotlib.axes.Axes.contour`

        Returns a :class:`~matplotlib.axes.Axes.contour`
        '''

        had_data = self.has_data()

        jX, jY, jZ = art3d.rotate_axes(X, Y, Z, zdir)
        cset = super().contour(jX, jY, jZ, *args, **kwargs)
        self.add_contour_set(cset, extend3d, stride, zdir, offset)

        self.auto_scale_xyz(X, Y, Z, had_data)
        return cset

    contour3D = contour

    def tricontour(self, *args,
                   extend3d=False, stride=5, zdir='z', offset=None, **kwargs):
        """
        Create a 3D contour plot.

        ==========  ================================================
        Argument    Description
        ==========  ================================================
        *X*, *Y*,   Data values as numpy.arrays
        *Z*
        *extend3d*  Whether to extend contour in 3D (default: False)
        *stride*    Stride (step size) for extending contour
        *zdir*      The direction to use: x, y or z (default)
        *offset*    If specified plot a projection of the contour
                    lines on this position in plane normal to zdir
        ==========  ================================================

        Other keyword arguments are passed on to
        :func:`~matplotlib.axes.Axes.tricontour`

        Returns a :class:`~matplotlib.axes.Axes.contour`

        .. versionchanged:: 1.3.0
            Added support for custom triangulations

        EXPERIMENTAL:  This method currently produces incorrect output due to a
        longstanding bug in 3D PolyCollection rendering.
        """

        had_data = self.has_data()

        tri, args, kwargs = Triangulation.get_from_args_and_kwargs(
                *args, **kwargs)
        X = tri.x
        Y = tri.y
        if 'Z' in kwargs:
            Z = kwargs.pop('Z')
        else:
            Z = args[0]
            # We do this so Z doesn't get passed as an arg to Axes.tricontour
            args = args[1:]

        jX, jY, jZ = art3d.rotate_axes(X, Y, Z, zdir)
        tri = Triangulation(jX, jY, tri.triangles, tri.mask)

        cset = super().tricontour(tri, jZ, *args, **kwargs)
        self.add_contour_set(cset, extend3d, stride, zdir, offset)

        self.auto_scale_xyz(X, Y, Z, had_data)
        return cset

    def contourf(self, X, Y, Z, *args, zdir='z', offset=None, **kwargs):
        '''
        Create a 3D contourf plot.

        ==========  ================================================
        Argument    Description
        ==========  ================================================
        *X*, *Y*,   Data values as numpy.arrays
        *Z*
        *zdir*      The direction to use: x, y or z (default)
        *offset*    If specified plot a projection of the filled contour
                    on this position in plane normal to zdir
        ==========  ================================================

        The positional and keyword arguments are passed on to
        :func:`~matplotlib.axes.Axes.contourf`

        Returns a :class:`~matplotlib.axes.Axes.contourf`

        .. versionchanged :: 1.1.0
            The *zdir* and *offset* kwargs were added.
        '''

        had_data = self.has_data()

        jX, jY, jZ = art3d.rotate_axes(X, Y, Z, zdir)
        cset = super().contourf(jX, jY, jZ, *args, **kwargs)
        self.add_contourf_set(cset, zdir, offset)

        self.auto_scale_xyz(X, Y, Z, had_data)
        return cset

    contourf3D = contourf

    def tricontourf(self, *args, zdir='z', offset=None, **kwargs):
        """
        Create a 3D contourf plot.

        ==========  ================================================
        Argument    Description
        ==========  ================================================
        *X*, *Y*,   Data values as numpy.arrays
        *Z*
        *zdir*      The direction to use: x, y or z (default)
        *offset*    If specified plot a projection of the contour
                    lines on this position in plane normal to zdir
        ==========  ================================================

        Other keyword arguments are passed on to
        :func:`~matplotlib.axes.Axes.tricontour`

        Returns a :class:`~matplotlib.axes.Axes.contour`

        .. versionchanged :: 1.3.0
            Added support for custom triangulations

        EXPERIMENTAL:  This method currently produces incorrect output due to a
        longstanding bug in 3D PolyCollection rendering.
        """

        had_data = self.has_data()

        tri, args, kwargs = Triangulation.get_from_args_and_kwargs(
                *args, **kwargs)
        X = tri.x
        Y = tri.y
        if 'Z' in kwargs:
            Z = kwargs.pop('Z')
        else:
            Z = args[0]
            # We do this so Z doesn't get passed as an arg to Axes.tricontourf
            args = args[1:]

        jX, jY, jZ = art3d.rotate_axes(X, Y, Z, zdir)
        tri = Triangulation(jX, jY, tri.triangles, tri.mask)

        cset = super().tricontourf(tri, jZ, *args, **kwargs)
        self.add_contourf_set(cset, zdir, offset)

        self.auto_scale_xyz(X, Y, Z, had_data)
        return cset

    def add_collection3d(self, col, zs=0, zdir='z'):
        '''
        Add a 3D collection object to the plot.

        2D collection types are converted to a 3D version by
        modifying the object and adding z coordinate information.

        Supported are:
            - PolyCollection
            - LineCollection
            - PatchCollection
        '''
        zvals = np.atleast_1d(zs)
        if len(zvals) > 0 :
            zsortval = min(zvals)
        else :
            zsortval = 0   # FIXME: Fairly arbitrary. Is there a better value?

        # FIXME: use issubclass() (although, then a 3D collection
        #       object would also pass.)  Maybe have a collection3d
        #       abstract class to test for and exclude?
        if type(col) is mcoll.PolyCollection:
            art3d.poly_collection_2d_to_3d(col, zs=zs, zdir=zdir)
            col.set_sort_zpos(zsortval)
        elif type(col) is mcoll.LineCollection:
            art3d.line_collection_2d_to_3d(col, zs=zs, zdir=zdir)
            col.set_sort_zpos(zsortval)
        elif type(col) is mcoll.PatchCollection:
            art3d.patch_collection_2d_to_3d(col, zs=zs, zdir=zdir)
            col.set_sort_zpos(zsortval)

        super().add_collection(col)

    def scatter(self, xs, ys, zs=0, zdir='z', s=20, c=None, depthshade=True,
                *args, **kwargs):
        '''
        Create a scatter plot.

        ============  ========================================================
        Argument      Description
        ============  ========================================================
        *xs*, *ys*    Positions of data points.
        *zs*          Either an array of the same length as *xs* and
                      *ys* or a single value to place all points in
                      the same plane. Default is 0.
        *zdir*        Which direction to use as z ('x', 'y' or 'z')
                      when plotting a 2D set.
        *s*           Size in points^2.  It is a scalar or an array of the
                      same length as *x* and *y*.

        *c*           A color. *c* can be a single color format string, or a
                      sequence of color specifications of length *N*, or a
                      sequence of *N* numbers to be mapped to colors using the
                      *cmap* and *norm* specified via kwargs (see below). Note
                      that *c* should not be a single numeric RGB or RGBA
                      sequence because that is indistinguishable from an array
                      of values to be colormapped.  *c* can be a 2-D array in
                      which the rows are RGB or RGBA, however, including the
                      case of a single row to specify the same color for
                      all points.

        *depthshade*
                      Whether or not to shade the scatter markers to give
                      the appearance of depth. Default is *True*.
        ============  ========================================================

        Keyword arguments are passed on to
        :func:`~matplotlib.axes.Axes.scatter`.

        Returns a :class:`~mpl_toolkits.mplot3d.art3d.Patch3DCollection`
        '''

        had_data = self.has_data()

        xs, ys, zs = np.broadcast_arrays(
            *[np.ravel(np.ma.filled(t, np.nan)) for t in [xs, ys, zs]])
        s = np.ma.ravel(s)  # This doesn't have to match x, y in size.

        xs, ys, zs, s, c = cbook.delete_masked_points(xs, ys, zs, s, c)

        patches = super().scatter(xs, ys, s=s, c=c, *args, **kwargs)
        is_2d = not cbook.iterable(zs)
        zs = np.broadcast_to(zs, len(xs))
        art3d.patch_collection_2d_to_3d(patches, zs=zs, zdir=zdir,
                                        depthshade=depthshade)

        if self._zmargin < 0.05 and xs.size > 0:
            self.set_zmargin(0.05)

        #FIXME: why is this necessary?
        if not is_2d:
            self.auto_scale_xyz(xs, ys, zs, had_data)

        return patches

    scatter3D = scatter

    def bar(self, left, height, zs=0, zdir='z', *args, **kwargs):
        '''
        Add 2D bar(s).

        ==========  ================================================
        Argument    Description
        ==========  ================================================
        *left*      The x coordinates of the left sides of the bars.
        *height*    The height of the bars.
        *zs*        Z coordinate of bars, if one value is specified
                    they will all be placed at the same z.
        *zdir*      Which direction to use as z ('x', 'y' or 'z')
                    when plotting a 2D set.
        ==========  ================================================

        Keyword arguments are passed onto :func:`~matplotlib.axes.Axes.bar`.

        Returns a :class:`~mpl_toolkits.mplot3d.art3d.Patch3DCollection`
        '''

        had_data = self.has_data()

        patches = super().bar(left, height, *args, **kwargs)

        zs = np.broadcast_to(zs, len(left))

        verts = []
        verts_zs = []
        for p, z in zip(patches, zs):
            vs = art3d.get_patch_verts(p)
            verts += vs.tolist()
            verts_zs += [z] * len(vs)
            art3d.patch_2d_to_3d(p, z, zdir)
            if 'alpha' in kwargs:
                p.set_alpha(kwargs['alpha'])

        if len(verts) > 0 :
            # the following has to be skipped if verts is empty
            # NOTE: Bugs could still occur if len(verts) > 0,
            #       but the "2nd dimension" is empty.
            xs, ys = list(zip(*verts))
        else :
            xs, ys = [], []

        xs, ys, verts_zs = art3d.juggle_axes(xs, ys, verts_zs, zdir)
        self.auto_scale_xyz(xs, ys, verts_zs, had_data)

        return patches

    def bar3d(self, x, y, z, dx, dy, dz, color=None,
              zsort='average', shade=True, *args, **kwargs):
        """Generate a 3D barplot.

        This method creates three dimensional barplot where the width,
        depth, height, and color of the bars can all be uniquely set.

        Parameters
        ----------
        x, y, z : array-like
            The coordinates of the anchor point of the bars.

        dx, dy, dz : scalar or array-like
            The width, depth, and height of the bars, respectively.

        color : sequence of valid color specifications, optional
            The color of the bars can be specified globally or
            individually. This parameter can be:

              - A single color value, to color all bars the same color.
              - An array of colors of length N bars, to color each bar
                independently.
              - An array of colors of length 6, to color the faces of the
                bars similarly.
              - An array of colors of length 6 * N bars, to color each face
                independently.

            When coloring the faces of the boxes specifically, this is
            the order of the coloring:

              1. -Z (bottom of box)
              2. +Z (top of box)
              3. -Y
              4. +Y
              5. -X
              6. +X

        zsort : str, optional
            The z-axis sorting scheme passed onto
            :func:`~mpl_toolkits.mplot3d.art3d.Poly3DCollection`

        shade : bool, optional (default = True)
            When true, this shades the dark sides of the bars (relative
            to the plot's source of light).

        Any additional keyword arguments are passed onto
        :func:`~mpl_toolkits.mplot3d.art3d.Poly3DCollection`

        Returns
        -------
        collection : Poly3DCollection
            A collection of three dimensional polygons representing
            the bars.
        """

        had_data = self.has_data()

        x, y, z, dx, dy, dz = np.broadcast_arrays(
            np.atleast_1d(x), y, z, dx, dy, dz)
        minx = np.min(x)
        maxx = np.max(x + dx)
        miny = np.min(y)
        maxy = np.max(y + dy)
        minz = np.min(z)
        maxz = np.max(z + dz)

        polys = []
        for xi, yi, zi, dxi, dyi, dzi in zip(x, y, z, dx, dy, dz):
            polys.extend([
                ((xi, yi, zi), (xi + dxi, yi, zi),
                    (xi + dxi, yi + dyi, zi), (xi, yi + dyi, zi)),
                ((xi, yi, zi + dzi), (xi + dxi, yi, zi + dzi),
                    (xi + dxi, yi + dyi, zi + dzi), (xi, yi + dyi, zi + dzi)),

                ((xi, yi, zi), (xi + dxi, yi, zi),
                    (xi + dxi, yi, zi + dzi), (xi, yi, zi + dzi)),
                ((xi, yi + dyi, zi), (xi + dxi, yi + dyi, zi),
                    (xi + dxi, yi + dyi, zi + dzi), (xi, yi + dyi, zi + dzi)),

                ((xi, yi, zi), (xi, yi + dyi, zi),
                    (xi, yi + dyi, zi + dzi), (xi, yi, zi + dzi)),
                ((xi + dxi, yi, zi), (xi + dxi, yi + dyi, zi),
                    (xi + dxi, yi + dyi, zi + dzi), (xi + dxi, yi, zi + dzi)),
            ])

        facecolors = []
        if color is None:
            color = [self._get_patches_for_fill.get_next_color()]

        if len(color) == len(x):
            # bar colors specified, need to expand to number of faces
            for c in color:
                facecolors.extend([c] * 6)
        else:
            # a single color specified, or face colors specified explicitly
            facecolors = list(mcolors.to_rgba_array(color))
            if len(facecolors) < len(x):
                facecolors *= (6 * len(x))

        if shade:
            normals = self._generate_normals(polys)
            sfacecolors = self._shade_colors(facecolors, normals)
        else:
            sfacecolors = facecolors

        col = art3d.Poly3DCollection(polys,
                                     zsort=zsort,
                                     facecolor=sfacecolors,
                                     *args, **kwargs)
        self.add_collection(col)

        self.auto_scale_xyz((minx, maxx), (miny, maxy), (minz, maxz), had_data)

        return col

    def set_title(self, label, fontdict=None, loc='center', **kwargs):
        ret = super().set_title(label, fontdict=fontdict, loc=loc, **kwargs)
        (x, y) = self.title.get_position()
        self.title.set_y(0.92 * y)
        return ret
    set_title.__doc__ = maxes.Axes.set_title.__doc__

    def quiver(self, *args,
               length=1, arrow_length_ratio=.3, pivot='tail', normalize=False,
               **kwargs):
        """
        Plot a 3D field of arrows.

        call signatures::

            quiver(X, Y, Z, U, V, W, **kwargs)

        Arguments:

            *X*, *Y*, *Z*:
                The x, y and z coordinates of the arrow locations (default is
                tail of arrow; see *pivot* kwarg)

            *U*, *V*, *W*:
                The x, y and z components of the arrow vectors

        The arguments could be array-like or scalars, so long as they
        they can be broadcast together. The arguments can also be
        masked arrays. If an element in any of argument is masked, then
        that corresponding quiver element will not be plotted.

        Keyword arguments:

            *length*: [1.0 | float]
                The length of each quiver, default to 1.0, the unit is
                the same with the axes

            *arrow_length_ratio*: [0.3 | float]
                The ratio of the arrow head with respect to the quiver,
                default to 0.3

            *pivot*: [ 'tail' | 'middle' | 'tip' ]
                The part of the arrow that is at the grid point; the arrow
                rotates about this point, hence the name *pivot*.
                Default is 'tail'

            *normalize*: bool
                When True, all of the arrows will be the same length. This
                defaults to False, where the arrows will be different lengths
                depending on the values of u,v,w.

        Any additional keyword arguments are delegated to
        :class:`~matplotlib.collections.LineCollection`

        """
        def calc_arrow(uvw, angle=15):
            """
            To calculate the arrow head. uvw should be a unit vector.
            We normalize it here:
            """
            # get unit direction vector perpendicular to (u,v,w)
            norm = np.linalg.norm(uvw[:2])
            if norm > 0:
                x = uvw[1] / norm
                y = -uvw[0] / norm
            else:
                x, y = 0, 1

            # compute the two arrowhead direction unit vectors
            ra = math.radians(angle)
            c = math.cos(ra)
            s = math.sin(ra)

            # construct the rotation matrices
            Rpos = np.array([[c+(x**2)*(1-c), x*y*(1-c), y*s],
                             [y*x*(1-c), c+(y**2)*(1-c), -x*s],
                             [-y*s, x*s, c]])
            # opposite rotation negates all the sin terms
            Rneg = Rpos.copy()
            Rneg[[0,1,2,2],[2,2,0,1]] = -Rneg[[0,1,2,2],[2,2,0,1]]

            # multiply them to get the rotated vector
            return Rpos.dot(uvw), Rneg.dot(uvw)

        had_data = self.has_data()

        # handle args
        argi = 6
        if len(args) < argi:
            raise ValueError('Wrong number of arguments. Expected %d got %d' %
                             (argi, len(args)))

        # first 6 arguments are X, Y, Z, U, V, W
        input_args = args[:argi]
        # if any of the args are scalar, convert into list
        input_args = [[k] if isinstance(k, (int, float)) else k
                      for k in input_args]

        # extract the masks, if any
        masks = [k.mask for k in input_args if isinstance(k, np.ma.MaskedArray)]
        # broadcast to match the shape
        bcast = np.broadcast_arrays(*(input_args + masks))
        input_args = bcast[:argi]
        masks = bcast[argi:]
        if masks:
            # combine the masks into one
            mask = reduce(np.logical_or, masks)
            # put mask on and compress
            input_args = [np.ma.array(k, mask=mask).compressed()
                          for k in input_args]
        else:
            input_args = [k.flatten() for k in input_args]

        if any(len(v) == 0 for v in input_args):
            # No quivers, so just make an empty collection and return early
            linec = art3d.Line3DCollection([], *args[argi:], **kwargs)
            self.add_collection(linec)
            return linec

        # Following assertions must be true before proceeding
        # must all be ndarray
        assert all(isinstance(k, np.ndarray) for k in input_args)
        # must all in same shape
        assert len({k.shape for k in input_args}) == 1

        shaft_dt = np.linspace(0, length, num=2)
        arrow_dt = shaft_dt * arrow_length_ratio

        if pivot == 'tail':
            shaft_dt -= length
        elif pivot == 'middle':
            shaft_dt -= length/2.
        elif pivot != 'tip':
            raise ValueError('Invalid pivot argument: ' + str(pivot))

        XYZ = np.column_stack(input_args[:3])
        UVW = np.column_stack(input_args[3:argi]).astype(float)

        # Normalize rows of UVW
        norm = np.linalg.norm(UVW, axis=1)

        # If any row of UVW is all zeros, don't make a quiver for it
        mask = norm > 0
        XYZ = XYZ[mask]
        if normalize:
            UVW = UVW[mask] / norm[mask].reshape((-1, 1))
        else:
            UVW = UVW[mask]

        if len(XYZ) > 0:
            # compute the shaft lines all at once with an outer product
            shafts = (XYZ - np.multiply.outer(shaft_dt, UVW)).swapaxes(0, 1)
            # compute head direction vectors, n heads by 2 sides by 3 dimensions
            head_dirs = np.array([calc_arrow(d) for d in UVW])
            # compute all head lines at once, starting from where the shaft ends
            heads = shafts[:, :1] - np.multiply.outer(arrow_dt, head_dirs)
            # stack left and right head lines together
            heads.shape = (len(arrow_dt), -1, 3)
            # transpose to get a list of lines
            heads = heads.swapaxes(0, 1)

            lines = [*shafts, *heads]
        else:
            lines = []

        linec = art3d.Line3DCollection(lines, *args[argi:], **kwargs)
        self.add_collection(linec)

        self.auto_scale_xyz(XYZ[:, 0], XYZ[:, 1], XYZ[:, 2], had_data)

        return linec

    quiver3D = quiver

    def voxels(self, *args, facecolors=None, edgecolors=None, **kwargs):
        """
        ax.voxels([x, y, z,] /, filled, **kwargs)

        Plot a set of filled voxels

        All voxels are plotted as 1x1x1 cubes on the axis, with filled[0,0,0]
        placed with its lower corner at the origin. Occluded faces are not
        plotted.

        Call signatures::

            voxels(filled, facecolors=fc, edgecolors=ec, **kwargs)
            voxels(x, y, z, filled, facecolors=fc, edgecolors=ec, **kwargs)

        .. versionadded:: 2.1

        Parameters
        ----------
        filled : 3D np.array of bool
            A 3d array of values, with truthy values indicating which voxels
            to fill

        x, y, z : 3D np.array, optional
            The coordinates of the corners of the voxels. This should broadcast
            to a shape one larger in every dimension than the shape of `filled`.
            These can be used to plot non-cubic voxels.

            If not specified, defaults to increasing integers along each axis,
            like those returned by :func:`~numpy.indices`.
            As indicated by the ``/`` in the function signature, these arguments
            can only be passed positionally.

        facecolors, edgecolors : array_like, optional
            The color to draw the faces and edges of the voxels. Can only be
            passed as keyword arguments.
            This parameter can be:

              - A single color value, to color all voxels the same color. This
                can be either a string, or a 1D rgb/rgba array
              - ``None``, the default, to use a single color for the faces, and
                the style default for the edges.
              - A 3D ndarray of color names, with each item the color for the
                corresponding voxel. The size must match the voxels.
              - A 4D ndarray of rgb/rgba data, with the components along the
                last axis.

        **kwargs
            Additional keyword arguments to pass onto
            :func:`~mpl_toolkits.mplot3d.art3d.Poly3DCollection`

        Returns
        -------
        faces : dict
            A dictionary indexed by coordinate, where ``faces[i,j,k]`` is a
            `Poly3DCollection` of the faces drawn for the voxel
            ``filled[i,j,k]``. If no faces were drawn for a given voxel, either
            because it was not asked to be drawn, or it is fully occluded, then
            ``(i,j,k) not in faces``.

        Examples
        --------
        .. plot:: gallery/mplot3d/voxels.py
        .. plot:: gallery/mplot3d/voxels_rgb.py
        .. plot:: gallery/mplot3d/voxels_torus.py
        .. plot:: gallery/mplot3d/voxels_numpy_logo.py
        """

        # work out which signature we should be using, and use it to parse
        # the arguments. Name must be voxels for the correct error message
        if len(args) >= 3:
            # underscores indicate position only
            def voxels(__x, __y, __z, filled, **kwargs):
                return (__x, __y, __z), filled, kwargs
        else:
            def voxels(filled, **kwargs):
                return None, filled, kwargs

        xyz, filled, kwargs = voxels(*args, **kwargs)

        # check dimensions
        if filled.ndim != 3:
            raise ValueError("Argument filled must be 3-dimensional")
        size = np.array(filled.shape, dtype=np.intp)

        # check xyz coordinates, which are one larger than the filled shape
        coord_shape = tuple(size + 1)
        if xyz is None:
            x, y, z = np.indices(coord_shape)
        else:
            x, y, z = (np.broadcast_to(c, coord_shape) for c in xyz)

        def _broadcast_color_arg(color, name):
            if np.ndim(color) in (0, 1):
                # single color, like "red" or [1, 0, 0]
                return np.broadcast_to(color, filled.shape + np.shape(color))
            elif np.ndim(color) in (3, 4):
                # 3D array of strings, or 4D array with last axis rgb
                if np.shape(color)[:3] != filled.shape:
                    raise ValueError(
                        "When multidimensional, {} must match the shape of "
                        "filled".format(name))
                return color
            else:
                raise ValueError("Invalid {} argument".format(name))

        # broadcast and default on facecolors
        if facecolors is None:
            facecolors = self._get_patches_for_fill.get_next_color()
        facecolors = _broadcast_color_arg(facecolors, 'facecolors')

        # broadcast but no default on edgecolors
        edgecolors = _broadcast_color_arg(edgecolors, 'edgecolors')

        # always scale to the full array, even if the data is only in the center
        self.auto_scale_xyz(x, y, z)

        # points lying on corners of a square
        square = np.array([
            [0, 0, 0],
            [0, 1, 0],
            [1, 1, 0],
            [1, 0, 0]
        ], dtype=np.intp)

        voxel_faces = defaultdict(list)

        def permutation_matrices(n):
            """ Generator of cyclic permutation matices """
            mat = np.eye(n, dtype=np.intp)
            for i in range(n):
                yield mat
                mat = np.roll(mat, 1, axis=0)

        # iterate over each of the YZ, ZX, and XY orientations, finding faces to
        # render
        for permute in permutation_matrices(3):
            # find the set of ranges to iterate over
            pc, qc, rc = permute.T.dot(size)
            pinds = np.arange(pc)
            qinds = np.arange(qc)
            rinds = np.arange(rc)

            square_rot = square.dot(permute.T)

            # iterate within the current plane
            for p in pinds:
                for q in qinds:
                    # iterate perpendicularly to the current plane, handling
                    # boundaries. We only draw faces between a voxel and an
                    # empty space, to avoid drawing internal faces.

                    # draw lower faces
                    p0 = permute.dot([p, q, 0])
                    i0 = tuple(p0)
                    if filled[i0]:
                        voxel_faces[i0].append(p0 + square_rot)

                    # draw middle faces
                    for r1, r2 in zip(rinds[:-1], rinds[1:]):
                        p1 = permute.dot([p, q, r1])
                        p2 = permute.dot([p, q, r2])

                        i1 = tuple(p1)
                        i2 = tuple(p2)

                        if filled[i1] and not filled[i2]:
                            voxel_faces[i1].append(p2 + square_rot)
                        elif not filled[i1] and filled[i2]:
                            voxel_faces[i2].append(p2 + square_rot)

                    # draw upper faces
                    pk = permute.dot([p, q, rc-1])
                    pk2 = permute.dot([p, q, rc])
                    ik = tuple(pk)
                    if filled[ik]:
                        voxel_faces[ik].append(pk2 + square_rot)

        # iterate over the faces, and generate a Poly3DCollection for each voxel
        polygons = {}
        for coord, faces_inds in voxel_faces.items():
            # convert indices into 3D positions
            if xyz is None:
                faces = faces_inds
            else:
                faces = []
                for face_inds in faces_inds:
                    ind = face_inds[:, 0], face_inds[:, 1], face_inds[:, 2]
                    face = np.empty(face_inds.shape)
                    face[:, 0] = x[ind]
                    face[:, 1] = y[ind]
                    face[:, 2] = z[ind]
                    faces.append(face)

            poly = art3d.Poly3DCollection(faces,
                facecolors=facecolors[coord],
                edgecolors=edgecolors[coord],
                **kwargs
            )
            self.add_collection3d(poly)
            polygons[coord] = poly

        return polygons


def get_test_data(delta=0.05):
    '''
    Return a tuple X, Y, Z with a test data set.
    '''
    x = y = np.arange(-3.0, 3.0, delta)
    X, Y = np.meshgrid(x, y)

    Z1 = np.exp(-(X**2 + Y**2) / 2) / (2 * np.pi)
    Z2 = (np.exp(-(((X - 1) / 1.5)**2 + ((Y - 1) / 0.5)**2) / 2) /
          (2 * np.pi * 0.5 * 1.5))
    Z = Z2 - Z1

    X = X * 10
    Y = Y * 10
    Z = Z * 500
    return X, Y, Z


########################################################
# Register Axes3D as a 'projection' object available
# for use just like any other axes
########################################################
import matplotlib.projections as proj
proj.projection_registry.register(Axes3D)<|MERGE_RESOLUTION|>--- conflicted
+++ resolved
@@ -1687,7 +1687,6 @@
 
         colset = []  # the sampled facecolor
         polys = []
-<<<<<<< HEAD
         for rs, rs_next in zip(row_inds[:-1], row_inds[1:]):
             for cs, cs_next in zip(col_inds[:-1], col_inds[1:]):
                 ps = [
@@ -1698,38 +1697,6 @@
                 # ps = np.stack(ps, axis=-1)
                 ps = np.array(ps).T
                 polys.append(ps)
-=======
-        # Only need these vectors to shade if there is no cmap
-        if cmap is None and shade :
-            totpts = int(np.ceil((rows - 1) / rstride) *
-                         np.ceil((cols - 1) / cstride))
-            v1 = np.empty((totpts, 3))
-            v2 = np.empty((totpts, 3))
-            # This indexes the vertex points
-            which_pt = 0
-
-
-        #colset contains the data for coloring: either average z or the facecolor
-        colset = []
-        for rs in range(0, rows-1, rstride):
-            for cs in range(0, cols-1, cstride):
-                ps = []
-                for a in (X, Y, Z):
-                    ztop = a[rs,cs:min(cols, cs+cstride+1)]
-                    zleft = a[rs+1:min(rows, rs+rstride+1),
-                              min(cols-1, cs+cstride)]
-                    zbase = a[min(rows-1, rs+rstride), cs:min(cols, cs+cstride+1):][::-1]
-                    zright = a[rs:min(rows-1, rs+rstride):, cs][::-1]
-                    z = np.concatenate((ztop, zleft, zbase, zright))
-                    ps.append(z)
-
-                # The construction leaves the array with duplicate points, which
-                # are removed here.
-                ps = list(zip(*ps))
-                ps2 = [ps[0]] + [ps[i] for i in range(1, len(ps)) if ps[i] != ps[i-1]]
-                avgzsum = sum(p[2] for p in ps2)
-                polys.append(ps2)
->>>>>>> c20b0c2b
 
                 if fcolors is not None:
                     colset.append(fcolors[rs][cs])
