--- conflicted
+++ resolved
@@ -8,16 +8,6 @@
    :template: autofunctions.rst
 
    pyplot
-
-<<<<<<< HEAD
-=======
-The :mod:`matplotlib.pyplot` module contains functions that allow you to generate
-many kinds of plots quickly. For examples that showcase the use
-of the :mod:`matplotlib.pyplot` module, see the
-:doc:`/tutorials/introductory/pyplot`
-or the :ref:`pyplots_examples`. We also recommend that you look into
-the object-oriented approach to plotting, described below.
->>>>>>> 00daa8f3
 
 .. currentmodule:: matplotlib.pyplot
 
@@ -32,10 +22,7 @@
 
 For a more in-depth look at colormaps, see the
 :doc:`/tutorials/colors/colormaps` tutorial.
-<<<<<<< HEAD
 
 .. currentmodule:: matplotlib.pyplot
-=======
->>>>>>> 00daa8f3
 
 .. autofunction:: colormaps