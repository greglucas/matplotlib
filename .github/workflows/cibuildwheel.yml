---
name: Build CI wheels

on:
  # Save CI by only running this on release branches or tags.
  push:
    branches:
      - main
      - v[0-9]+.[0-9]+.x
    tags:
      - v*
  # Also allow running this action on PRs if requested by applying the
  # "Run cibuildwheel" label.
  pull_request:
    types:
      - opened
      - synchronize
      - reopened
      - labeled

permissions:
  contents: read

jobs:
  build_sdist:
    if: >-
      github.event_name == 'push' ||
      github.event_name == 'pull_request' && (
        (
          github.event.action == 'labeled' &&
          github.event.label.name == 'CI: Run cibuildwheel'
        ) ||
        contains(github.event.pull_request.labels.*.name,
                 'CI: Run cibuildwheel')
      )
    name: Build sdist
    runs-on: ubuntu-20.04
    outputs:
      SDIST_NAME: ${{ steps.sdist.outputs.SDIST_NAME }}

    steps:
      - uses: actions/checkout@v4
        with:
          fetch-depth: 0

      - uses: actions/setup-python@v5
        name: Install Python
        with:
          python-version: 3.9

      # Something changed somewhere that prevents the downloaded-at-build-time
      # licenses from being included in built wheels, so pre-download them so
      # that they exist before the build and are included.
      - name: Pre-download bundled licenses
        run: >
          curl -Lo LICENSE/LICENSE_QHULL
          https://github.com/qhull/qhull/raw/2020.2/COPYING.txt

      - name: Install dependencies
        run: python -m pip install build twine

      - name: Build sdist
        id: sdist
        run: |
          python -m build --sdist
          python ci/export_sdist_name.py

      - name: Check README rendering for PyPI
        run: twine check dist/*

      - name: Upload sdist result
        uses: actions/upload-artifact@v4
        with:
          name: cibw-sdist
          path: dist/*.tar.gz
          if-no-files-found: error

  build_wheels:
    if: >-
      github.event_name == 'push' ||
      github.event_name == 'pull_request' && (
        (
          github.event.action == 'labeled' &&
          github.event.label.name == 'CI: Run cibuildwheel'
        ) ||
        contains(github.event.pull_request.labels.*.name,
                 'CI: Run cibuildwheel')
      )
    needs: build_sdist
    name: Build wheels on ${{ matrix.os }} for ${{ matrix.cibw_archs }}
    runs-on: ${{ matrix.os }}
    env:
      CIBW_BEFORE_BUILD: >-
<<<<<<< HEAD
        rm -rf {package}/build
      CIBW_BEFORE_BUILD_WINDOWS: >-
        pip install delvewheel &&
=======
        pip install certifi &&
        rm -rf {package}/build
      CIBW_BEFORE_BUILD_WINDOWS: >-
        pip install certifi delvewheel &&
>>>>>>> daa1ca99
        rm -rf {package}/build
      # Live on the edge when building on main or a PR against main since
      # these wheels are also used for nightlies and NumPy 2.0 transition
      # requires using the NumPy 2.0 nightlies for compatibility.
      # If using all `--pre` releases creates issues, the NumPy wheel can be
      # installed more targeted.
      CIBW_BUILD_FRONTEND: >-
        ${{ ((github.event_name == 'push' && github.ref == 'refs/heads/main') ||
              (github.event_name == 'pull_request' && github.base_ref == 'main')) &&
            'pip; args: --pre
             --extra-index-url "https://pypi.anaconda.org/scientific-python-nightly-wheels/simple"' ||
            'build' }}
      CIBW_REPAIR_WHEEL_COMMAND_WINDOWS: >-
        delvewheel repair -w {dest_dir} {wheel}
      CIBW_AFTER_BUILD: >-
        twine check {wheel} &&
        python {package}/ci/check_wheel_licenses.py {wheel}
      CIBW_CONFIG_SETTINGS: setup-args="--vsenv"
      CIBW_MANYLINUX_X86_64_IMAGE: manylinux2014
      CIBW_SKIP: "*-musllinux_aarch64"
      CIBW_TEST_COMMAND: >-
        python {package}/ci/check_version_number.py
      MPL_DISABLE_FH4: "yes"
    strategy:
      matrix:
        include:
          - os: ubuntu-20.04
            cibw_archs: "x86_64"
          - os: ubuntu-20.04
            cibw_archs: "aarch64"
          - os: windows-latest
            cibw_archs: "auto64"
          - os: macos-11
            cibw_archs: "x86_64"
            # NOTE: macos_target can be moved back into global environment after
            # meson-python 0.16.0 is released.
            macos_target: "10.12"
          - os: macos-14
            cibw_archs: "arm64"
            # NOTE: macos_target can be moved back into global environment after
            # meson-python 0.16.0 is released.
            macos_target: "11.0"

    steps:
      - name: Set up QEMU
        if: matrix.cibw_archs == 'aarch64'
        uses: docker/setup-qemu-action@v3
        with:
          platforms: arm64

      - name: Download sdist
        uses: actions/download-artifact@v4
        with:
          name: cibw-sdist
          path: dist/

      - name: Build wheels for CPython 3.12
        uses: pypa/cibuildwheel@8d945475ac4b1aac4ae08b2fd27db9917158b6ce  # v2.17.0
        with:
          package-dir: dist/${{ needs.build_sdist.outputs.SDIST_NAME }}
        env:
          CIBW_BUILD: "cp312-*"
          CIBW_ARCHS: ${{ matrix.cibw_archs }}
          MACOSX_DEPLOYMENT_TARGET: "${{ matrix.macos_target }}"

      - name: Build wheels for CPython 3.11
        uses: pypa/cibuildwheel@8d945475ac4b1aac4ae08b2fd27db9917158b6ce  # v2.17.0
        with:
          package-dir: dist/${{ needs.build_sdist.outputs.SDIST_NAME }}
        env:
          CIBW_BUILD: "cp311-*"
          CIBW_ARCHS: ${{ matrix.cibw_archs }}
          MACOSX_DEPLOYMENT_TARGET: "${{ matrix.macos_target }}"

      - name: Build wheels for CPython 3.10
        uses: pypa/cibuildwheel@8d945475ac4b1aac4ae08b2fd27db9917158b6ce  # v2.17.0
        with:
          package-dir: dist/${{ needs.build_sdist.outputs.SDIST_NAME }}
        env:
          CIBW_BUILD: "cp310-*"
          CIBW_ARCHS: ${{ matrix.cibw_archs }}
          MACOSX_DEPLOYMENT_TARGET: "${{ matrix.macos_target }}"

      - name: Build wheels for CPython 3.9
        uses: pypa/cibuildwheel@8d945475ac4b1aac4ae08b2fd27db9917158b6ce  # v2.17.0
        with:
          package-dir: dist/${{ needs.build_sdist.outputs.SDIST_NAME }}
        env:
          CIBW_BUILD: "cp39-*"
          CIBW_ARCHS: ${{ matrix.cibw_archs }}
          MACOSX_DEPLOYMENT_TARGET: "${{ matrix.macos_target }}"

      - name: Build wheels for PyPy
        uses: pypa/cibuildwheel@8d945475ac4b1aac4ae08b2fd27db9917158b6ce  # v2.17.0
        with:
          package-dir: dist/${{ needs.build_sdist.outputs.SDIST_NAME }}
        env:
          CIBW_BUILD: "pp39-*"
          CIBW_ARCHS: ${{ matrix.cibw_archs }}
          MACOSX_DEPLOYMENT_TARGET: "${{ matrix.macos_target }}"
        if: matrix.cibw_archs != 'aarch64'

      - uses: actions/upload-artifact@v4
        with:
          name: cibw-wheels-${{ runner.os }}-${{ matrix.cibw_archs }}
          path: ./wheelhouse/*.whl
          if-no-files-found: error

  publish:
    if: github.event_name == 'push' && github.ref_type == 'tag'
    name: Upload release to PyPI
    needs: [build_sdist, build_wheels]
    runs-on: ubuntu-latest
    environment: release
    permissions:
      id-token: write
    steps:
      - name: Download packages
        uses: actions/download-artifact@v4
        with:
          pattern: cibw-*
          path: dist
          merge-multiple: true

      - name: Print out packages
        run: ls dist

      - name: Publish package distributions to PyPI
        uses: pypa/gh-action-pypi-publish@81e9d935c883d0b210363ab89cf05f3894778450  # v1.8.14<|MERGE_RESOLUTION|>--- conflicted
+++ resolved
@@ -91,28 +91,10 @@
     runs-on: ${{ matrix.os }}
     env:
       CIBW_BEFORE_BUILD: >-
-<<<<<<< HEAD
         rm -rf {package}/build
       CIBW_BEFORE_BUILD_WINDOWS: >-
         pip install delvewheel &&
-=======
-        pip install certifi &&
         rm -rf {package}/build
-      CIBW_BEFORE_BUILD_WINDOWS: >-
-        pip install certifi delvewheel &&
->>>>>>> daa1ca99
-        rm -rf {package}/build
-      # Live on the edge when building on main or a PR against main since
-      # these wheels are also used for nightlies and NumPy 2.0 transition
-      # requires using the NumPy 2.0 nightlies for compatibility.
-      # If using all `--pre` releases creates issues, the NumPy wheel can be
-      # installed more targeted.
-      CIBW_BUILD_FRONTEND: >-
-        ${{ ((github.event_name == 'push' && github.ref == 'refs/heads/main') ||
-              (github.event_name == 'pull_request' && github.base_ref == 'main')) &&
-            'pip; args: --pre
-             --extra-index-url "https://pypi.anaconda.org/scientific-python-nightly-wheels/simple"' ||
-            'build' }}
       CIBW_REPAIR_WHEEL_COMMAND_WINDOWS: >-
         delvewheel repair -w {dest_dir} {wheel}
       CIBW_AFTER_BUILD: >-
